[
  {
    "id": "1",
    "idName": "jins_rast_(mutlaq)",
    "name": "jins rāst (muṭlaq)",
    "noteNames": [
      "nawā",
      "ḥusaynī",
      "awj",
      "kurdān"
    ],
    "commentsEnglish": "",
    "commentsArabic": "",
    "sourcePageReferences": []
  },
  {
    "id": "2",
    "idName": "jins_bayyat",
    "name": "jins bayyāt",
    "noteNames": [
      "dūgāh",
      "segāh",
      "chahārgāh",
      "nawā"
    ],
    "commentsEnglish": "",
    "commentsArabic": "",
    "sourcePageReferences": []
  },
  {
    "id": "3",
    "idName": "jins_segah",
    "name": "jins segāh",
    "noteNames": [
      "segāh",
      "chahārgāh",
      "nawā"
    ],
    "commentsEnglish": "",
    "commentsArabic": "",
    "sourcePageReferences": []
  },
  {
    "id": "4",
    "idName": "jins_saba",
    "name": "jins ṣabā",
    "noteNames": [
      "dūgāh",
      "segāh",
      "chahārgāh",
      "ḥijāz"
    ],
    "commentsEnglish": "",
    "commentsArabic": "",
    "sourcePageReferences": [
      {
        "sourceId": "Al-Khulʿī-(2011)",
        "page": "55"
      },
      {
        "sourceId": "Al-Urmawī-Al-Baghdādī-(2017)",
        "page": "23"
      }
    ]
  },
  {
    "id": "5",
    "idName": "jins_ajam_ushayran_",
    "name": "jins ʿajam ʿushayrān ",
    "noteNames": [
      "ʿajam ʿushayrān",
      "rāst",
      "dūgāh",
      "kurdī"
    ],
    "commentsEnglish": "TEST",
    "commentsArabic": "TEST",
    "sourcePageReferences": []
  },
  {
    "id": "6",
    "idName": "jins_nahawand_(binsir)",
    "name": "jins nahāwand (binṣir)",
    "noteNames": [
      "rāst",
      "dūgāh",
      "kurdī",
      "chahārgāh"
    ],
    "commentsEnglish": "",
    "commentsArabic": "",
    "sourcePageReferences": []
  },
  {
    "id": "7",
    "idName": "jins_kurd",
    "name": "jins kurd",
    "noteNames": [
      "dūgāh",
      "kurdī",
      "chahārgāh",
      "nawā"
    ],
    "commentsEnglish": "",
    "commentsArabic": "",
    "sourcePageReferences": []
  },
  {
    "id": "8",
<<<<<<< HEAD
    "idName": "jins_hijaz_(binsir)",
    "name": "jins ḥijāz (binṣir)",
=======
    "name": "jins ḥijāz 4 (binṣir)",
>>>>>>> 7fd1db58
    "noteNames": [
      "rāst",
      "tīk zīrgūleh",
      "būselīk/ʿushshāq",
      "chahārgāh"
    ],
    "commentsEnglish": "",
    "commentsArabic": "",
    "sourcePageReferences": []
  },
  {
    "id": "9",
    "idName": "jins_saba_zamzam",
    "name": "jins ṣabā zamzam",
    "noteNames": [
      "dūgāh",
      "kurdī",
      "chahārgāh",
      "ḥijāz"
    ],
    "commentsEnglish": "",
    "commentsArabic": "",
    "sourcePageReferences": []
  },
  {
    "id": "10",
    "idName": "jins_chahargah",
    "name": "jins chahārgāh",
    "noteNames": [
      "chahārgāh",
      "nawā",
      "nīm ḥusaynī",
      "ʿajam"
    ],
    "commentsEnglish": "",
    "commentsArabic": "",
    "sourcePageReferences": []
  },
  {
    "id": "11",
    "idName": "jins_athar_kurd",
    "name": "jins athar kurd",
    "noteNames": [
      "dūgāh",
      "kurdī",
      "chahārgāh",
      "ḥiṣār",
      "ḥusaynī"
    ],
    "commentsEnglish": "TEST",
    "commentsArabic": "TEST",
    "sourcePageReferences": []
  },
  {
    "id": "12",
<<<<<<< HEAD
    "idName": "jins_hijaz_1",
    "name": "jins ḥijāz 1",
=======
    "name": "jins ḥijāz 1 (muṭlaq)",
>>>>>>> 7fd1db58
    "noteNames": [
      "dūgāh",
      "kurdī",
      "ḥijāz",
      "nawā"
    ],
    "commentsEnglish": "Jins ḥijāz, and its maqām ḥijāz, is one of the most widely used maqāmāt across the Arabic speaking region. One major example of it's usage is in the Adhān (Muslim call to prayer).  It is also a jins and maqām that has many variations in intonation, even if it has been consistantly theorised as being constructed from the note names dūgāh, kurdī, ḥijāz, nawā. For this reason we have included multiple versions of it so that it can be heard and compared with intonational variants within a single or across multiple tuning systems.",
    "commentsArabic": "جنس الحجاز ومقام الحجاز، هو من أكثر المقامات انتشاراً واستخداماً في المنطقة الناطقة بالعربية. ومن أبرز الأمثلة على استعماله في الأذان (النداء للصلاة في الإسلام). وهو أيضاً جنس ومقام له اختلافات كثيرة في الأداء النغمي، حتى ولو كان منظّراً بثبات على أنه مبني من الدرجات الصوتية: دوكاه، كردي، حجاز، نوى. لهذا السبب أدرجنا نسخاً متعددة منه ليُسمع ويُقارن مع المتغيرات النغمية ضمن نظام تسوية واحد أو عبر أنظمة تسوية متعددة.",
    "sourcePageReferences": []
  },
  {
    "id": "13",
    "idName": "jins_mustaar",
    "name": "jins mustaʿār",
    "noteNames": [
      "ʿirāq",
      "zīrgūleh",
      "dūgāh",
      "būselīk/ʿushshāq"
    ],
    "commentsEnglish": "",
    "commentsArabic": "",
    "sourcePageReferences": []
  },
  {
    "id": "14",
    "idName": "jins_segah_baladi",
    "name": "jins segāh baladī",
    "noteNames": [
      "nawā",
      "tīk ḥiṣār",
      "awj",
      "kurdān"
    ],
    "commentsEnglish": "",
    "commentsArabic": "",
    "sourcePageReferences": []
  },
  {
    "id": "15",
<<<<<<< HEAD
    "idName": "jins_hijaz_2",
    "name": "jins ḥijāz 2",
=======
    "name": "jins ḥijāz 2 (muṭlaq)",
>>>>>>> 7fd1db58
    "noteNames": [
      "dūgāh",
      "nīm kurdī/nahāwand",
      "tīk ḥijāz/ṣabā",
      "nawā"
    ],
    "commentsEnglish": "",
    "commentsArabic": "",
    "sourcePageReferences": []
  },
  {
    "id": "16",
    "idName": "jins_rast_(binsir)_(nim_buselik)",
    "name": "jins rāst (binṣir) (nīm būselīk)",
    "noteNames": [
      "rāst",
      "dūgāh",
      "nīm būselīk",
      "chahārgāh"
    ],
    "commentsEnglish": "",
    "commentsArabic": "",
    "sourcePageReferences": []
  },
  {
    "id": "17",
    "idName": "jins_kurd_(binsir)",
    "name": "jins kurd (binṣir)",
    "noteNames": [
      "rāst",
      "tīk zīrgūleh",
      "kurdī",
      "chahārgāh"
    ],
    "commentsEnglish": "",
    "commentsArabic": "",
    "sourcePageReferences": []
  },
  {
    "id": "18",
    "idName": "jins_nikriz",
    "name": "jins nikrīz",
    "noteNames": [
      "rāst",
      "dūgāh",
      "kurdī",
      "ḥijāz",
      "nawā"
    ],
    "commentsEnglish": "",
    "commentsArabic": "",
    "sourcePageReferences": []
  },
  {
    "id": "19",
    "idName": "jins_rast_(binsir)",
    "name": "jins rāst (binṣir)",
    "noteNames": [
      "rāst",
      "dūgāh",
      "segāh",
      "chahārgāh"
    ],
    "commentsEnglish": "",
    "commentsArabic": "",
    "sourcePageReferences": []
  },
  {
    "id": "20",
    "idName": "jins_nahawand_(mutlaq)",
    "name": "jins nahāwand (muṭlaq)",
    "noteNames": [
      "nawā",
      "ḥusaynī",
      "ʿajam",
      "kurdān"
    ],
    "commentsEnglish": "",
    "commentsArabic": "",
    "sourcePageReferences": []
  },
  {
    "id": "21",
    "idName": "jins_buselik_(Al-Shawwa)",
    "name": "jins būselīk (Al-Shawwā)",
    "noteNames": [
      "dūgāh",
      "nīm būselīk",
      "chahārgāh",
      "nawā"
    ],
    "commentsEnglish": "",
    "commentsArabic": "",
    "sourcePageReferences": [
      {
        "sourceId": "Al-Shawwā-(1946)",
        "page": "70"
      }
    ]
  },
  {
    "id": "22",
    "idName": "jins_buselik_(Al-Hilu)",
    "name": "jins būselīk (Al-Ḥilū)",
    "noteNames": [
      "dūgāh",
      "būselīk/ʿushshāq",
      "chahārgāh",
      "nawā"
    ],
    "commentsEnglish": "",
    "commentsArabic": "",
    "sourcePageReferences": [
      {
        "sourceId": "Al-Ḥilū-(1961)",
        "page": "126"
      }
    ]
  },
  {
    "id": "23",
    "name": "jins ḥijāz 3 (binṣir)",
    "noteNames": [
      "rāst",
      "zīrgūleh",
      "būselīk/ʿushshāq",
      "chahārgāh"
    ],
    "commentsEnglish": "",
    "commentsArabic": "",
    "sourcePageReferences": []
  }
]<|MERGE_RESOLUTION|>--- conflicted
+++ resolved
@@ -107,12 +107,8 @@
   },
   {
     "id": "8",
-<<<<<<< HEAD
     "idName": "jins_hijaz_(binsir)",
     "name": "jins ḥijāz (binṣir)",
-=======
-    "name": "jins ḥijāz 4 (binṣir)",
->>>>>>> 7fd1db58
     "noteNames": [
       "rāst",
       "tīk zīrgūleh",
@@ -168,12 +164,8 @@
   },
   {
     "id": "12",
-<<<<<<< HEAD
     "idName": "jins_hijaz_1",
     "name": "jins ḥijāz 1",
-=======
-    "name": "jins ḥijāz 1 (muṭlaq)",
->>>>>>> 7fd1db58
     "noteNames": [
       "dūgāh",
       "kurdī",
@@ -214,12 +206,8 @@
   },
   {
     "id": "15",
-<<<<<<< HEAD
     "idName": "jins_hijaz_2",
     "name": "jins ḥijāz 2",
-=======
-    "name": "jins ḥijāz 2 (muṭlaq)",
->>>>>>> 7fd1db58
     "noteNames": [
       "dūgāh",
       "nīm kurdī/nahāwand",
