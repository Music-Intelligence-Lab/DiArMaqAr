[
  {
<<<<<<< HEAD
    "id": "HK6shRFzmS98eQ-u2MZ1E",
    "titleEnglish": "test",
    "titleArabic": "test",
    "sourceType": "Article",
    "contributors": [
      {
        "type": "Author",
        "firstNameEnglish": "test",
        "lastNameEnglish": "test",
        "firstNameArabic": "test",
        "lastNameArabic": "test"
      },
      {
        "type": "Author",
        "firstNameEnglish": "test",
        "lastNameEnglish": "test",
        "firstNameArabic": "test",
        "lastNameArabic": "test"
      },
      {
        "type": "Author",
        "firstNameEnglish": "test",
        "lastNameEnglish": "test",
        "firstNameArabic": "test",
        "lastNameArabic": "test"
      }
    ],
    "editionEnglish": "test",
    "editionArabic": "test",
    "publicationDateEnglish": "1950",
    "publicationDateArabic": "test",
    "url": "test",
    "dateAccessed": "test",
    "journalEnglish": "TEST",
    "journalArabic": "TEST",
    "volumeEnglish": "TEST",
    "volumeArabic": "TEST",
    "issueEnglish": "TEST",
    "issueArabic": "TEST",
    "pageRangeEnglish": "TEST",
    "pageRangeArabic": "TEST",
    "DOI": "TEST"
  },
  {
=======
>>>>>>> 1889b8b9
    "id": "vfTln54gK68IgHo2tlULX",
    "titleEnglish": "Musical Mathematics: On the Art and Science of Acoustic Instruments",
    "titleArabic": "الرياضيات الموسيقية: عن فن وعلم الآلات الصوتية",
    "sourceType": "Book",
    "contributors": [
      {
        "type": "Author",
        "firstNameEnglish": "Cris",
        "lastNameEnglish": "Forster",
        "firstNameArabic": "كريس",
        "lastNameArabic": "فورستر"
      }
    ],
    "editionEnglish": "",
    "editionArabic": "",
    "publicationDateEnglish": "2010",
    "publicationDateArabic": "٢٠١٠",
    "url": "",
    "dateAccessed": "",
    "originalPublicationDateEnglish": "",
    "originalPublicationDateArabic": "",
    "publisherEnglish": "Chronicle Books",
    "publisherArabic": "",
    "placeEnglish": "San Francisco, CA",
    "placeArabic": "سان فرانسيسكو، كاليفورنيا",
    "ISBN": "9780811874076"
  },
  {
    "id": "VmShC7ciSIikhGlZwUUJC",
    "titleEnglish": "Kitāb al-Adwār fi al-Mūsīqā",
    "titleArabic": "كتاب الادوار في الموسيقى",
    "sourceType": "Book",
    "contributors": [
      {
        "type": "Author",
        "firstNameEnglish": "Ṣafī Al-Dīn",
        "lastNameEnglish": "Al-Urmawī Al-Baghdādī",
        "firstNameArabic": "صفي الدين",
        "lastNameArabic": "الأرموي البغدادي"
      },
      {
        "type": "Editor",
        "firstNameEnglish": "Ghattas Abdelmalik",
        "lastNameEnglish": "Khashaba",
        "firstNameArabic": "غطاس عبد الملك",
        "lastNameArabic": "خشبة"
      },
      {
        "type": "Reviewer",
        "firstNameEnglish": "Mahmoud Ahmad",
        "lastNameEnglish": "El-Ḥefni",
        "firstNameArabic": "محمود أحمد",
        "lastNameArabic": "الحفني"
      }
    ],
    "editionEnglish": "Second Edition",
    "editionArabic": "الطبعة الثانية",
    "publicationDateEnglish": "2017",
    "publicationDateArabic": "٢٠١٧",
    "url": "",
    "dateAccessed": "",
    "originalPublicationDateEnglish": "1986",
    "originalPublicationDateArabic": "١٩٨٦",
    "publisherEnglish": "al-Hayʼah al-Miṣrīyah al-ʻĀmmah lil-Kitāb",
    "publisherArabic": "الهيئة المصرية العامّة للكتاب",
    "placeEnglish": "Cairo",
    "placeArabic": "القاهرة",
    "ISBN": "9789779112459"
  },
  {
    "id": "SZNw4epqCZe7VhE5eWT3L",
    "titleEnglish": "Kitāb al-Mūsiqā al-Sharqī",
    "titleArabic": "كتاب الموسيقى الشرقي",
    "sourceType": "Book",
    "contributors": [
      {
        "type": "Author",
        "firstNameEnglish": "Mohammad Kāmil",
        "lastNameEnglish": "Al-Khulʿī",
        "firstNameArabic": "محمد كامل",
        "lastNameArabic": "الخلعي"
      }
    ],
    "editionEnglish": "",
    "editionArabic": "",
    "publicationDateEnglish": "2011",
    "publicationDateArabic": "٢٠١١",
    "url": "https://www.hindawi.org/books/46319638/",
    "dateAccessed": "21-05-2025",
    "originalPublicationDateEnglish": "1904",
    "originalPublicationDateArabic": "١٩٠٤",
    "publisherEnglish": "Hindawi Foundation for Education and Culture",
    "publisherArabic": "مؤسسة هنداوي للتعليم والثقافة",
    "placeEnglish": "Cairo",
    "placeArabic": "القاهرة",
    "ISBN": "9789776416543"
  },
  {
    "id": "GJwpuIRbQ8bxNFoA-FxWK",
    "titleEnglish": "Falsafat al-Mūsīqā al-Sharqīyah fī Asrār al-Fann al-ʻArabī",
    "titleArabic": " فلسفة الموسيقى الشرقية في أسرار الفن العربي",
    "sourceType": "Book",
    "contributors": [
      {
        "type": "Author",
        "firstNameEnglish": "Mīkhāʼīl Khalīl",
        "lastNameEnglish": "Allāh Wīrdī",
        "firstNameArabic": "ميخائيل خليل",
        "lastNameArabic": "الله ويردي"
      }
    ],
    "editionEnglish": "",
    "editionArabic": "",
    "publicationDateEnglish": "1949",
    "publicationDateArabic": "١٩٤٩",
    "url": "https://dlib.nyu.edu/aco/book/aub_aco003675",
    "dateAccessed": "21-05-2025",
    "originalPublicationDateEnglish": "",
    "originalPublicationDateArabic": "",
    "publisherEnglish": "Maṭbaʻat Ibn Zaydūn",
    "publisherArabic": "مطبعة إبن زيدون",
    "placeEnglish": "Damascus",
    "placeArabic": "دمشق",
    "ISBN": ""
  },
  {
    "id": "npR7tB33uFtyZiJyrXbPx",
    "titleEnglish": "al-Risālah al-Shihābīyah fī al-Ṣināʻah al-Mūsīqīyah",
    "titleArabic": "الرسالة الشهابية في الصناعة الموسيقية",
    "sourceType": "Book",
    "contributors": [
      {
        "type": "Author",
        "firstNameEnglish": "Mikhā'il",
        "lastNameEnglish": "Meshshāqa",
        "firstNameArabic": "ميخائيل",
        "lastNameArabic": "مشّاقة"
      },
      {
        "type": "Author",
        "firstNameEnglish": "Loius",
        "lastNameEnglish": "Ronzevalle",
        "firstNameArabic": "لويس",
        "lastNameArabic": "رونزيفال"
      }
    ],
    "editionEnglish": "",
    "editionArabic": "",
    "publicationDateEnglish": "1899",
    "publicationDateArabic": "١٨٩٩",
    "url": "",
    "dateAccessed": "",
    "originalPublicationDateEnglish": "",
    "originalPublicationDateArabic": "",
    "publisherEnglish": "Al-Ābā’ Al-Yasū’īyīn",
    "publisherArabic": "الآباء اليسوعيين",
    "placeEnglish": "Beirut",
    "placeArabic": "بيروت",
    "ISBN": ""
  },
  {
    "id": "IDE6rHb6y71_H8_0p5nh1",
    "titleEnglish": "Qiyās Al-Sullam Al-Mūsīqī Al-'Arabī",
    "titleArabic": "قياس السلم الموسيقي العربي",
    "sourceType": "Book",
    "contributors": [
      {
        "type": "Author",
        "firstNameEnglish": "Youssef",
        "lastNameEnglish": "Shawqi",
        "firstNameArabic": "يوسف",
        "lastNameArabic": "شوقي"
      }
    ],
    "editionEnglish": "",
    "editionArabic": "",
    "publicationDateEnglish": "1969",
    "publicationDateArabic": "١٩٦٩",
    "url": "",
    "dateAccessed": "",
    "originalPublicationDateEnglish": "",
    "originalPublicationDateArabic": "",
    "publisherEnglish": "Dar Al-Kutub",
    "publisherArabic": "دار الكتب",
    "placeEnglish": "Cairo",
    "placeArabic": "القاهرة",
    "ISBN": ""
  },
  {
    "id": "HhRIZW8WYgYJJVgHrdt3y",
    "titleEnglish": "Échos-monde: Towards a hybrid repertoire of contemporary and experimental acoustic, electroacoustic and electronic Arabic music",
    "titleArabic": "",
    "sourceType": "Book",
    "contributors": [
      {
        "type": "Author",
        "firstNameEnglish": "Khyam",
        "lastNameEnglish": "Allami",
        "firstNameArabic": "خيّام",
        "lastNameArabic": "اللامي"
      }
    ],
    "editionEnglish": "",
    "editionArabic": "",
    "publicationDateEnglish": "2022",
    "publicationDateArabic": "٢٠٢٢",
    "url": "",
    "dateAccessed": "",
    "originalPublicationDateEnglish": "",
    "originalPublicationDateArabic": "",
    "publisherEnglish": "Birmingham City University",
    "publisherArabic": "جامعة مدينة برمنغهام",
    "placeEnglish": "",
    "placeArabic": "",
    "ISBN": ""
  },
  {
    "id": "oY8WnTdP5msak8o1G_N7f",
    "titleEnglish": "Al-Qawaʿid al-Faniyya fi al-Mūsiqa al-Sharqīyah wa al-Gharbīyah",
    "titleArabic": "القواعد الفنيّة في الموسيقى الشرقيّة والغربيّة",
    "sourceType": "Book",
    "contributors": [
      {
        "type": "Author",
        "firstNameEnglish": "Sami",
        "lastNameEnglish": "Al-Shawwā",
        "firstNameArabic": "سامي",
        "lastNameArabic": "الشوا"
      }
    ],
    "editionEnglish": "",
    "editionArabic": "",
    "publicationDateEnglish": "1946",
    "publicationDateArabic": "١٩٤٦",
    "url": "",
    "dateAccessed": "",
    "originalPublicationDateEnglish": "",
    "originalPublicationDateArabic": "",
    "publisherEnglish": "Jibra'īl Jabrā",
    "publisherArabic": "جبرائيل جبرى",
    "placeEnglish": "Cairo",
    "placeArabic": "القاهرة",
<<<<<<< HEAD
    "ISBN": ""
=======
    "ISBN": "",
    "url": "",
    "dateAccessed": ""
  },
  {
    "id": "63Ao66cM9W2M-4NhIIHgv",
    "titleEnglish": "The Lute Scale of Avicenna",
    "titleArabic": "سلم العود لإبن سينا",
    "sourceType": "Book",
    "contributors": [
      {
        "type": "Author",
        "firstNameEnglish": "Henry George",
        "lastNameEnglish": "Farmer",
        "firstNameArabic": "هنري جورج",
        "lastNameArabic": "فارمر"
      }
    ],
    "editionEnglish": "",
    "editionArabic": "",
    "publicationDateEnglish": "1937",
    "publicationDateArabic": "١٩٣٧",
    "originalPublicationDateEnglish": "",
    "originalPublicationDateArabic": "",
    "publisherEnglish": "The Journal of the Royal Asiatic Society of Great Britain and Ireland, 2",
    "publisherArabic": "",
    "placeEnglish": "",
    "placeArabic": "",
    "ISBN": "",
    "url": "",
    "dateAccessed": ""
  },
  {
    "id": "zQU1LvEwGBICtY09uE5Rj",
    "titleEnglish": "Kitāb Muʼtamar al-Mūsīqā al-ʻArabiyah",
    "titleArabic": "كتاب مؤتمر الموسيقى العربية",
    "sourceType": "Book",
    "contributors": [
      {
        "type": "Author",
        "firstNameEnglish": "",
        "lastNameEnglish": "",
        "firstNameArabic": "",
        "lastNameArabic": ""
      }
    ],
    "editionEnglish": "",
    "editionArabic": "",
    "publicationDateEnglish": "1933",
    "publicationDateArabic": "١٩٣٣",
    "originalPublicationDateEnglish": "",
    "originalPublicationDateArabic": "",
    "publisherEnglish": "al-Maṭbaʻah al-Amīrīyah",
    "publisherArabic": "المطبعة العامريّة",
    "placeEnglish": "Cairo",
    "placeArabic": "القاهرة",
    "ISBN": "",
    "url": "https://dlib.nyu.edu/aco/book/columbia_aco003841/1",
    "dateAccessed": "04-06-2025"
  },
  {
    "id": "zH7tN7EXXSSXNmYXyY-TK",
    "titleEnglish": "Actes du Sixième Congrès International Des Orientalistes tenu en 1883 à Leide. Deuxième Partie",
    "titleArabic": "",
    "sourceType": "Book",
    "contributors": [
      {
        "type": "Author",
        "firstNameEnglish": "J. P. N.",
        "lastNameEnglish": "Land",
        "firstNameArabic": "ج. ب. ن.",
        "lastNameArabic": "لاند"
      }
    ],
    "editionEnglish": "",
    "editionArabic": "",
    "publicationDateEnglish": "1885",
    "publicationDateArabic": "١٨٨٥",
    "originalPublicationDateEnglish": "",
    "originalPublicationDateArabic": "",
    "publisherEnglish": "E. J. Brill",
    "publisherArabic": "",
    "placeEnglish": "Leide",
    "placeArabic": "لايدن",
    "ISBN": "",
    "url": "",
    "dateAccessed": ""
  },
  {
    "id": "I1lrMQizwLfs8wwA17rRv",
    "titleEnglish": "La Musique Arabe, Tome 1",
    "titleArabic": "الموسيقى العربية، المجلد ١",
    "sourceType": "Book",
    "contributors": [
      {
        "type": "Author",
        "firstNameEnglish": "Rodolphe",
        "lastNameEnglish": "d'Erlanger",
        "firstNameArabic": "رودولف",
        "lastNameArabic": "ديرلانجير"
      }
    ],
    "editionEnglish": "",
    "editionArabic": "",
    "publicationDateEnglish": "1930",
    "publicationDateArabic": "١٩٣٠",
    "originalPublicationDateEnglish": "",
    "originalPublicationDateArabic": "",
    "publisherEnglish": "Paul Geuthner",
    "publisherArabic": "بول غيوثنر",
    "placeEnglish": "Paris",
    "placeArabic": "باريس",
    "ISBN": "",
    "url": "",
    "dateAccessed": ""
  },
  {
    "id": "uLBA69pin8YrIQVTwCHjF",
    "titleEnglish": "Holographic Composition Technique: Revisiting the Medieval Treatises on Iranian Music",
    "titleArabic": "تقنية التأليف الثلاثي الأبعاد: إعادة النظر في رسائل العصور الوسطى عن الموسيقى الإيرانية",
    "sourceType": "Book",
    "contributors": [
      {
        "type": "Author",
        "firstNameEnglish": "Idin Samimi",
        "lastNameEnglish": "Mofakham",
        "firstNameArabic": "ايدين ساميمي",
        "lastNameArabic": "مفخم"
      }
    ],
    "editionEnglish": "",
    "editionArabic": "",
    "publicationDateEnglish": "2022",
    "publicationDateArabic": "",
    "originalPublicationDateEnglish": "",
    "originalPublicationDateArabic": "",
    "publisherEnglish": "The Norwegian Academy of Music",
    "publisherArabic": "",
    "placeEnglish": "Oslo",
    "placeArabic": "اوسلو",
    "ISBN": "",
    "url": "https://www.researchcatalogue.net/view/1092359/1871366 ",
    "dateAccessed": ""
>>>>>>> 1889b8b9
  }
]<|MERGE_RESOLUTION|>--- conflicted
+++ resolved
@@ -1,6 +1,5 @@
 [
   {
-<<<<<<< HEAD
     "id": "HK6shRFzmS98eQ-u2MZ1E",
     "titleEnglish": "test",
     "titleArabic": "test",
@@ -45,8 +44,6 @@
     "DOI": "TEST"
   },
   {
-=======
->>>>>>> 1889b8b9
     "id": "vfTln54gK68IgHo2tlULX",
     "titleEnglish": "Musical Mathematics: On the Art and Science of Acoustic Instruments",
     "titleArabic": "الرياضيات الموسيقية: عن فن وعلم الآلات الصوتية",
@@ -289,9 +286,6 @@
     "publisherArabic": "جبرائيل جبرى",
     "placeEnglish": "Cairo",
     "placeArabic": "القاهرة",
-<<<<<<< HEAD
-    "ISBN": ""
-=======
     "ISBN": "",
     "url": "",
     "dateAccessed": ""
@@ -435,6 +429,5 @@
     "ISBN": "",
     "url": "https://www.researchcatalogue.net/view/1092359/1871366 ",
     "dateAccessed": ""
->>>>>>> 1889b8b9
   }
 ]