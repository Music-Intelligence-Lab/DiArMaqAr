@use "./variables" as *;
@use "sass:color";

.modulations {
  display: flex;
  flex-direction: column;
  gap: $space-3;
  margin: $space-4 0;
  
  // Glassmorphism container
  background: $surface-primary;
  backdrop-filter: $backdrop-blur;
  border: 1px solid $border-primary;
  border-radius: $space-3;
  padding: $space-4;

  &__container {
    width: 100%;
    max-width: 1600px;
    margin: 0 auto;
  }

  &__header {
<<<<<<< HEAD
    font-size: $font-size-lg;
    font-weight: $font-weight-medium;
    color: $text-primary;
    text-align: center;
    margin-bottom: $space-3;
    
    background: $gradient-primary;
    -webkit-background-clip: text;
    -webkit-text-fill-color: transparent;
    background-clip: text;
  }

  &__header-text {
    font-weight: $font-weight-normal;
    font-size: $font-size-base;
    color: $text-secondary;
=======
    font-weight: 300;
    margin-bottom: 10px;
    margin-left: 10px;
    min-height: 40px;

    // RTL support
    [dir="rtl"] & {
      margin-left: 0;
      margin-right: 10px;
    }
  }

  &__header-text {
    font-weight: 400;
>>>>>>> b11f8e19
  }

  &__wrapper-modulations-header {
    text-align: center;
    align-items: center;
    margin-bottom: $space-3;
  }

  &__source-maqam-name {
    color: $text-primary !important;
    font-size: $font-size-lg;
    font-weight: $font-weight-medium;
    text-decoration: none !important;
<<<<<<< HEAD
    padding: $space-2 $space-3;
    margin-bottom: $space-3;
=======
    padding: 0px;
    margin-bottom: 20px;
>>>>>>> b11f8e19
    display: inline-flex;
    background: $gradient-secondary;
    border-radius: $space-2;
    transition: all 0.3s cubic-bezier(0.4, 0, 0.2, 1);

    &:hover {
      transform: translateY(-2px);
      box-shadow: 0 8px 25px rgba($tertiary, 0.3);
      text-decoration: none !important;
    }
  }

  &__ajnas-count,
<<<<<<< HEAD
  &__maqamat-count,
=======
  &__maqamat-count {
    color: $text !important;
    font-size: 14px;
    font-weight: 400;
    text-decoration: none !important;
    background-color: rgba($primary, 0.5);
    padding: 10px;
    cursor: pointer;

    &:hover {
      background-color: rgba($primary, 1);
      outline: none;
    }

    &_active {
      background-color: rgba($tertiary, 0.5);
      outline: none;
    }
  }

  &__octave-shift {
    color: $text !important;
    font-size: 14px;
    font-weight: 400;
    text-decoration: none !important;
    background-color: rgba($primary, 0.5);
    padding: 10px;
    cursor: pointer;

    &:hover {
      background-color: rgba($primary, 1);
      outline: none;
    }

    &_active {
      background-color: rgba($tertiary, 0.5);
      outline: none;
    }
  }

>>>>>>> b11f8e19
  &__delete-hop-btn {
    color: $text-primary !important;
    font-size: $font-size-sm;
    font-weight: $font-weight-medium;
    text-decoration: none !important;
    background: $glass-light;
    border: 1px solid $border-primary;
    padding: $space-2 $space-3;
    border-radius: $space-2;
    cursor: pointer;
    transition: all 0.3s cubic-bezier(0.4, 0, 0.2, 1);

    &:hover {
      background: $gradient-primary;
      border-color: transparent;
      transform: translateY(-2px);
      box-shadow: 0 8px 25px rgba($primary, 0.3);
    }

    &_active {
      background: $gradient-secondary;
      border-color: transparent;
    }
  }

  &__hops-wrapper {
    width: 100%;
    margin-bottom: 0px;
    scroll-margin-top: 120px;
  }

  &__modulations-list {
    display: flex;
    flex-direction: column;
    gap: $space-2;
    width: 100%;
    padding: $space-3;
    background: $glass-light;
    border-radius: $space-2;
    border: 1px solid $border-primary;

    // RTL support
    [dir="rtl"] & {
      direction: rtl;
    }
  }

  &__modulation-item {
    text-align: left;
    padding: $space-2 $space-3;
    font-size: $font-size-sm;
    font-weight: $font-weight-normal;
    background: $glass-medium;
    border-radius: $space-2;
    border: 1px solid transparent;
    transition: all 0.3s cubic-bezier(0.4, 0, 0.2, 1);
    cursor: pointer;

    &:hover {
      background: $gradient-primary;
      border-color: $primary;
      transform: translateY(-1px);
    }

    // RTL support
    [dir="rtl"] & {
      text-align: right;
    }
  }

  &__list {
    width: 100%;
    background: $surface-primary;
    backdrop-filter: $backdrop-blur;
    border: 1px solid $border-primary;
    border-radius: $space-3;
    display: grid;
    grid-template-columns: repeat(auto-fill, minmax(280px, 1fr));
    gap: $space-3;
    max-height: 320px;
    overflow-x: hidden;
    overflow-y: auto;
    position: relative;
    padding: $space-4;

    &::-webkit-scrollbar {
      width: 6px;
    }

    &::-webkit-scrollbar-thumb {
      background: $gradient-primary;
      border-radius: $space-1;
    }

    &::-webkit-scrollbar-track {
      background: transparent;
    }
  }

  &__item {
    display: flex;
    flex-direction: column;
    align-items: flex-start;
    padding: $space-3;
    background: $glass-light;
    border: 1px solid $border-primary;
    border-radius: $space-2;
    font-size: $font-size-sm;
    color: $text-primary;
    cursor: pointer;
    transition: all 0.3s cubic-bezier(0.4, 0, 0.2, 1);
    min-height: 120px;

    &:hover {
      background: $glass-medium;
      border-color: $primary;
      transform: translateY(-2px);
      box-shadow: 0 8px 25px rgba($primary, 0.2);
    }

    &_active,
    &_selected {
      background: $gradient-secondary;
      border-color: $tertiary;

      &:hover {
        background: $gradient-secondary;
        transform: translateY(-2px);
        box-shadow: 0 8px 25px rgba($tertiary, 0.3);
      }
    }
  }

  &__item-name {
    display: flex;
    flex-direction: column;
    align-items: flex-start;
    justify-content: flex-start;
    font-weight: $font-weight-medium;
    width: 100%;

    &-transpositions {
      color: $text-secondary;
      font-size: $font-size-xs;
      margin-top: $space-1;
      font-weight: $font-weight-normal;
    }
  }

  &__carousel {
    display: flex;
    align-items: center;
    position: relative;
    width: 100%;

    .carousel-button {
      background: $glass-light;
      border: 1px solid $border-primary;
      border-radius: $space-2;
      font-size: $font-size-lg;
      cursor: pointer;
      color: $text-primary;
      padding: $space-2;
      transition: all 0.3s cubic-bezier(0.4, 0, 0.2, 1);

      &:hover {
        background: $gradient-primary;
        border-color: transparent;
        color: $text-primary;
        transform: translateY(-2px);
        box-shadow: 0 8px 25px rgba($primary, 0.3);
      }
    }

    .carousel-button-prev,
    .carousel-button-next {
      position: absolute;
      top: 50%;
      transform: translateY(-50%);
      z-index: 2;
      height: 40px;
      width: 40px;
      display: flex;
      align-items: center;
      justify-content: center;
    }

    .carousel-button-prev {
      left: -20px;
    }

    .carousel-button-next {
      right: -20px;
    }
  }

  &__collapse-arrow {
    display: inline-flex;
    background: $glass-light;
    border: 1px solid $border-primary;
    border-radius: $space-1;
    cursor: pointer;
    font-size: $font-size-base;
    margin-left: $space-2;
    color: $text-secondary;
    padding: $space-1;
    transition: all 0.3s cubic-bezier(0.4, 0, 0.2, 1);

    &:hover {
      background: $gradient-primary;
      border-color: transparent;
      color: $text-primary;
      transform: translateY(-1px);
    }

    &-icon {
      transition: transform 0.3s cubic-bezier(0.4, 0, 0.2, 1);
    }

    // RTL support
    [dir="rtl"] & {
      margin-left: 0;
      margin-right: $space-2;
    }
  }

  // Responsive adjustments
  @media (max-width: 768px) {
    &__list {
      grid-template-columns: 1fr;
      gap: $space-2;
      padding: $space-3;
    }
    
    &__item {
      min-height: 100px;
      padding: $space-2;
    }
    
    padding: $space-3;
  }
}<|MERGE_RESOLUTION|>--- conflicted
+++ resolved
@@ -21,24 +21,6 @@
   }
 
   &__header {
-<<<<<<< HEAD
-    font-size: $font-size-lg;
-    font-weight: $font-weight-medium;
-    color: $text-primary;
-    text-align: center;
-    margin-bottom: $space-3;
-    
-    background: $gradient-primary;
-    -webkit-background-clip: text;
-    -webkit-text-fill-color: transparent;
-    background-clip: text;
-  }
-
-  &__header-text {
-    font-weight: $font-weight-normal;
-    font-size: $font-size-base;
-    color: $text-secondary;
-=======
     font-weight: 300;
     margin-bottom: 10px;
     margin-left: 10px;
@@ -53,7 +35,6 @@
 
   &__header-text {
     font-weight: 400;
->>>>>>> b11f8e19
   }
 
   &__wrapper-modulations-header {
@@ -67,13 +48,8 @@
     font-size: $font-size-lg;
     font-weight: $font-weight-medium;
     text-decoration: none !important;
-<<<<<<< HEAD
-    padding: $space-2 $space-3;
-    margin-bottom: $space-3;
-=======
     padding: 0px;
     margin-bottom: 20px;
->>>>>>> b11f8e19
     display: inline-flex;
     background: $gradient-secondary;
     border-radius: $space-2;
@@ -87,9 +63,6 @@
   }
 
   &__ajnas-count,
-<<<<<<< HEAD
-  &__maqamat-count,
-=======
   &__maqamat-count {
     color: $text !important;
     font-size: 14px;
@@ -130,7 +103,6 @@
     }
   }
 
->>>>>>> b11f8e19
   &__delete-hop-btn {
     color: $text-primary !important;
     font-size: $font-size-sm;
