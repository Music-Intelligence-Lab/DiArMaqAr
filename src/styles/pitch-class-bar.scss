@use "./variables" as *;

.pitch-class-bar {
  flex: none;
  user-select: none;
  width: 100%;
  max-width: 1600px; // Increased to match layout
  margin: 0 auto 0 auto; // Reduced bottom margin
  overflow-x: auto;
  overflow-y: hidden;
  display: flex;
<<<<<<< HEAD
  z-index: 5;
  
  // Glassmorphism container with reduced padding
  background: rgba($surface-primary, 0.8); // Semi-transparent for glassmorphism effect
  backdrop-filter: $backdrop-blur;
  border: 1px solid $border-primary;
  padding: $space-6; 
  
=======
  z-index: 50;
  //margin-bottom: 20px;
  background-color: $background;
  box-shadow: 0 15px 20px rgba(0, 0, 0, 0.6);
  padding-top: 0px;
>>>>>>> b11f8e19
  position: -webkit-sticky;
  position: sticky;
  top: -1px; // Stick below the navbar within scrollbar container

  &::-webkit-scrollbar {
    height: 2px; // Much thinner
  }

  &::-webkit-scrollbar-thumb {
    background: $gradient-primary;
    border-radius: $space-1;
    cursor: pointer;
  }

  &::-webkit-scrollbar-track {
    background: transparent;
    cursor: pointer;
  }

  &__cell {
    display: flex;
    flex-direction: column;
    justify-content: center; // Center content
    align-items: center;
    flex: none;
    
    // More compact design for better content flow
    border: 1px solid $border-secondary;
    width: 90px; // Reduced from 100px for better fit
    height: 80px; // Reduced from 80px
    margin: 0 $space-1; // Smaller gaps
    border-radius: $space-2;
    background: transparent;
    transition: all 0.3s cubic-bezier(0.4, 0, 0.2, 1);
    cursor: pointer;
    position: relative;
    padding: $space-2 $space-2 $space-1 $space-2; // Increased top padding

    &:hover {
      background: $glass-light;
      border-color: $border-primary;
      transform: translateY(-2px);
    }
    
    &:focus-visible {
      outline: 2px solid $focus-ring;
      outline-offset: 2px;
    }

    // Simplified states - much less visual noise
    &_selected {
      background: $gradient-primary !important;
      border-color: $primary !important;
      color: $text-primary !important;
    }

    &_active {
      background: $gradient-secondary !important;
      border-color: $tertiary !important;
      color: $text-primary !important;
      transform: translateY(-3px);
      // removed box-shadow for unified styling
    }

    &_tonic {
      border-color: $note-tonic !important;
      // removed box-shadow for unified styling
    }

    &_tonic_current {
      background: rgba($note-tonic, 0.2) !important;
      border-color: $note-tonic !important;
      color: $text-primary !important;
    }

    &_tonic_selected {
      background: $gradient-primary !important;
      border-color: $note-tonic !important;
    }

    &_tonic_current_active {
      background: $gradient-secondary !important; // Use gradient instead of orange
      border-color: $note-tonic !important;
      color: $text-primary !important;
    }

    &_tonic:hover {
      background: rgba($note-tonic, 0.1) !important;
      color: $text-primary !important;
    }

    &_descending {
      background: rgba($primary, 0.2);
      border-color: rgba($primary, 0.5);
    }

    // Simplified MIDI mode - much cleaner
    &_midi_black {
      background: $surface-tertiary !important;
      color: $text-primary;
      border-color: $border-primary;
    }

    &_midi_white {
      background: rgba(255, 255, 255, 0.9) !important;
      color: $background;
      border-color: rgba(255, 255, 255, 0.3);
    }

    &_midi_active {
      background: $gradient-secondary !important;
      color: $text-primary !important;
      transform: translateY(-3px);
      // removed box-shadow for unified styling
    }

    &_midi_tonic_black,
    &_midi_tonic_white {
      border-color: $note-tonic !important;
      // removed box-shadow for unified styling
    }

    &_midi_tonic_current {
      background: rgba($note-tonic, 0.2) !important;
      border-color: $note-tonic !important;
      color: $text-primary !important;
    }

    &_midi_tonic_current_active {
      background: $gradient-secondary !important; // Use gradient instead of orange
      border-color: $note-tonic !important;
      color: $text-primary !important;
    }
  }

  &__cell-label {
    width: 100%;
    text-align: center;
    font-size: $font-size-xs;
    font-weight: $font-weight-medium;
    line-height: $line-height-tight;
    color: inherit;
    opacity: 0.9;
  }

  &__cell-qwerty-englishname {
    width: 100%;
    height: 28px;
    padding-bottom: 0px;
    display: flex;
    flex-direction: row;
    justify-content: center; // Center the content horizontally
    align-items: center;
    gap: 6px; // Slightly increased gap for better spacing
    margin-top: auto;
  }

  &__cell-english {
    line-height: 12px;
    padding: 0px;
    font-size: 12px;
    font-weight: 200;
    text-align: center;
  }

  &__cell-mapping {
    font-size: 10px;
    font-weight: 300;
    border: 1px solid rgb($text, 0.6);
    color: rgb($text, 0.8);
    width: 28px;
    height: 18px;
    padding: 1px 0px 0px 0px;
    margin: 0; // Remove margin to allow flex centering
    text-align: center;
    flex-shrink: 0; // Prevent shrinking
  }
}<|MERGE_RESOLUTION|>--- conflicted
+++ resolved
@@ -9,22 +9,11 @@
   overflow-x: auto;
   overflow-y: hidden;
   display: flex;
-<<<<<<< HEAD
-  z-index: 5;
-  
-  // Glassmorphism container with reduced padding
-  background: rgba($surface-primary, 0.8); // Semi-transparent for glassmorphism effect
-  backdrop-filter: $backdrop-blur;
-  border: 1px solid $border-primary;
-  padding: $space-6; 
-  
-=======
   z-index: 50;
   //margin-bottom: 20px;
   background-color: $background;
   box-shadow: 0 15px 20px rgba(0, 0, 0, 0.6);
   padding-top: 0px;
->>>>>>> b11f8e19
   position: -webkit-sticky;
   position: sticky;
   top: -1px; // Stick below the navbar within scrollbar container
