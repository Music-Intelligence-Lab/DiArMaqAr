@use "./variables" as *;
@use "./maqam-jins-shared-ui";

.jins-transpositions {
  width: 100%;
  font-size: 0.9rem;
  margin-top: 10px;
  scroll-margin-top: $total-navbar-height;  // Increased from 100px for more space above target
    margin-bottom: 40px;


  &__sticky-header {
    width: 100%;
<<<<<<< HEAD
background: linear-gradient(135deg, rgba(102, 102, 255, 0.6), rgba(139, 92, 246, 0.6));    color: $text;
    font-size: 20px;
    font-weight: 300;
    text-align: left;
    padding: 10px 20px;
    border: solid 1px $grey;
    position: sticky;
    top: 131px; // Stick below navbar with some spacing
    z-index: 40;  
    backdrop-filter: $backdrop-blur;
    -webkit-backdrop-filter: $backdrop-blur;
=======
    background-color: darken($color: $secondary, $amount: 5);
    color: $text;
    border: solid 1px $grey;
    position: sticky;
    position: -webkit-sticky;
    top: $top-navbar-height + 20px;
    margin-bottom: 20px;
    box-shadow: 0px 10px 20px rgba(0, 0, 0, 1);
    z-index: 10;
    margin-top: 10px;
    padding: 10px 20px;

    // Pseudo-element to fill the gap above when sticky
    &::before {
      content: "";
      position: absolute;
      top: -22px;
      left: -1px;
      right: 0;
      width: calc(100% + 2px);
      height: 21px;
      background-color: $dark-grey;
      z-index: -1;

      // RTL support
      [dir="rtl"] & {
        left: 0;
        right: -1px;
      }
    }
  }

  &__title-row {
    font-size: 20px;
    font-weight: 300;
    text-align: left;
    margin-bottom: 10px;

>>>>>>> b11f8e19
    // RTL support
    [dir="rtl"] & {
      text-align: right;
    }
    // Title parts for separate styling
    .jins-transpositions__title-label {
      font-weight: 400;
      margin-right: 6px;
      color: $text-primary;
    }
    .jins-transpositions__title-name {
      font-weight: 200;
      color: $text-primary;
    }
  }

  // Filter menu (scoped for the jins/transpositions view)
  &__filter-menu {
    display: flex;
    gap: 8px;
    align-items: center;
    margin-left: 16px;
    flex-wrap: wrap;

    // RTL support
    [dir="rtl"] & {
      margin-left: 0;
      margin-right: 20px;
      flex-direction: row-reverse;
    }

  }

  &__filter-menu {
    display: flex;
    flex-wrap: wrap;
    gap: 10px;
    align-items: center;
  }

  &__filter-item {
    display: inline-flex;
    align-items: center;
    gap: 5px;
    padding: 5px 0px;
    border-radius: 3px;
    cursor: pointer;
    font-size: 13px;
    transition: background-color 0.2s;
  }

  &__filter-checkbox {
    cursor: pointer;
    margin-right: 2px;

    // RTL support
    [dir="rtl"] & {
      margin-right: 0;
      margin-left: 2px;
    }
  }

  &__filter-label {
    cursor: pointer;
    user-select: none;
    padding-right: 5px;

    // RTL support
    [dir="rtl"] & {
      padding-right: 0;
      padding-left: 5px;
    }
  }

  &__play-circle-icon.MuiSvgIcon-root {
    //    background-color: $tertiary;
    color: white;
    padding: 0px;
    margin: 0px;
    font-size: 21px;
    cursor: pointer;
    vertical-align: middle;

    // RTL support
    [dir="rtl"] & {
      margin-right: 0;
      margin-left: 5px;
    }
  }

  &__export-icon.MuiSvgIcon-root {
    //    background-color: $tertiary;
    color: white;
    padding: 0px;
    margin: 0px;
    margin-right: 5px;
    font-size: 16px;
    cursor: pointer;
    vertical-align: middle;

    // RTL support
    [dir="rtl"] & {
      margin-right: 0;
      margin-left: 5px;
    }
  }

  &__copy-icon.MuiSvgIcon-root {
    color: white;
    padding: 0px;
    margin: 0px;
    margin-right: 5px;
    font-size: 16px;
    cursor: pointer;
    vertical-align: middle;

    // RTL support
    [dir="rtl"] & {
      margin-right: 0;
      margin-left: 5px;
    }
  }

  h3 {
    font-size: 18px;
    margin-bottom: 10px;
    font-weight: 300;
  }

  &__comments-sources-container {
    display: flex;
    width: 100%;
    margin-top: 0px;

    // RTL support - reverse flex direction for Arabic
    [dir="rtl"] & {
      flex-direction: row-reverse;
    }
  }

  &__comments-english {
    font-size: 14px;
    width: 50%;
    min-height: 80px;
    direction: ltr;
    text-align: left;
    vertical-align: top;
    padding-right: 30px;
    float: left;
    margin-bottom: 0px;
    line-height: calc(20px);

    // RTL support - when in Arabic mode, adjust alignment and padding
    [dir="rtl"] & {
      direction: rtl;
      text-align: right;
      padding-right: 0px;
      padding-left: 30px;
      float: right;
    }
  }

  &__sources-english {
    font-size: 14px;
    width: 50%;
    min-height: 80px;
    direction: ltr;
    text-align: left;
    vertical-align: top;
    padding-right: 30px;
    float: left;

    // RTL support - when in Arabic mode, adjust alignment and padding
    [dir="rtl"] & {
      direction: rtl;
      text-align: right;
      padding-right: 0px;
      padding-left: 30px;
      float: right;
    }
  }

  &__comments-arabic {
    font-size: 14px;
    width: 50%;
    min-height: 80px;
    text-align: right;
    direction: rtl;
    vertical-align: top;
    padding-left: 30px;
    float: right;
  }

  &__sources-arabic {
    font-size: 14px;
    width: 50%;
    min-height: 80px;
    text-align: right;
    direction: rtl;
    vertical-align: top;
    padding-left: 30px;
    float: right;
  }

<<<<<<< HEAD
  &__table {
    width: 100%;
    border-collapse: separate;
    border-spacing: 0;
    table-layout: fixed;
    margin-bottom: 0px;
    font-size: $font-size-sm;
    font-weight: $font-weight-normal;
    
    // Glassmorphism container
    background: $surface-primary;
    backdrop-filter: $backdrop-blur;
    border: 0px;
    
    overflow: hidden;

    th {
      vertical-align: middle;
      text-align: left;
      padding: $space-3;
      background: $glass-medium;
      border-bottom: 1px solid $border-primary;
      font-weight: $font-weight-medium;
      font-size: $font-size-sm;
      color: $text-primary;
      position: sticky;
      top: 0;
      z-index: 1;

      &:not(:last-child) {
        border-right: 1px solid $border-primary;
      }

      // RTL support
      [dir="rtl"] & {
        text-align: right;
      }
    }

    tr {
      transition: all 0.3s cubic-bezier(0.4, 0, 0.2, 1);

      &:hover:not(.jins-transpositions__spacer) {
        background: $glass-light;
      }
    }

    td {
      vertical-align: middle;
      text-align: left;
      padding: 0.5rem 0.75rem;
      border: 1px solid $border-primary;
      background: transparent;
      transition: all 0.3s cubic-bezier(0.4, 0, 0.2, 1);

      &:not(:last-child) {
        border-right: 1px solid $border-primary;
      }

      &:hover:not(.jins-transpositions__spacer) {
        background: $glass-light;
      }

      // RTL support
      [dir="rtl"] & {
        text-align: right;
      }
    }
  }

  &__transposition-title {
    font-size: 16px;
    font-weight: 300;
    padding-left: 10px;
    padding-right: 20px;
    max-width: 60%;
    display: inline-block;
    position: absolute;
    left: 15px;
    top: 50%;
    transform: translateY(-50%);
    cursor: pointer;

    // RTL support
    [dir="rtl"] & {
      padding-left: 20px;
      padding-right: 10px;
      left: auto;
      right: 15px;
    }
  }

  &__transposition-number {
    width: 34px !important;
    font-size: 20px;
    padding: 0px 2px !important;
    margin: 0px 0px 0px 0px;
    text-align: center !important;
    background-color: black;

    &_0 {
      background-color: $primary;
    }

    &_1 {
      background-color: $secondary;
    }

    &_2 {
      background-color: $tertiary;
    }
  }

  &__header {
    text-align: left;
    background-color: transparent;
    scroll-margin-top: calc(
      $top-navbar-height - 30px + 50px
    ); // Adjusted for navbar height
    cursor: pointer;
    transition: opacity 0.2s ease;

    &--toggling {
      opacity: 0.7;
    }

    // RTL support
    [dir="rtl"] & {
      text-align: right;
    }
  }

  &__cell {
    text-align: left;
    background-color: transparent;

    // RTL support
    [dir="rtl"] & {
      text-align: right;
    }

    &_highlighted {
      background-color: rgba($secondary, 0.2) !important;
    }
  }

  &__row-header {
    background-color: $medium-grey;
    text-transform: capitalize;
    font-weight: 400 !important;
  }

  &__jins-name-row {
    background-color: black;
    color: white;
    padding: 15px;
    position: relative;
    height: 70px; /* Set a consistent height for all rows */
  }
=======
>>>>>>> b11f8e19
  
  &__comments-sources-container {
    display: flex;
    justify-content: space-between;
    padding: 0 30px;
    margin-top: 40px;

    // RTL support
    [dir="rtl"] & {
      flex-direction: row-reverse;
      padding: 0 30px;
    }
  }

  &__sources {
    width: 100%;
    display: flex;
    padding: 10px 30px;

    // RTL support
    [dir="rtl"] & {
      flex-direction: row-reverse;
    }
  }

  &__transposition-spacer {
    padding: 10px !important;
    border: 0px !important;
  }
<<<<<<< HEAD

  // Anchor row used for scroll targets - keep in DOM but visually hidden
  .jins-transpositions__anchor-row {
    visibility: hidden; /* keeps element in layout but invisible */
    height: 0 !important;
    line-height: 0 !important;
    pointer-events: none;
  }

  .jins-transpositions__anchor-row td {
    padding: 0 !important;
    margin: 0 !important;
    height: 0 !important;
    line-height: 0 !important;
    border: 0 !important;
    background: transparent !important;
  }

  .jins-transpositions__anchor-row td > div {
    display: block;
    width: 0;
    height: 0;
    overflow: hidden;
  }
}
=======
}
>>>>>>> b11f8e19
<|MERGE_RESOLUTION|>--- conflicted
+++ resolved
@@ -11,19 +11,6 @@
 
   &__sticky-header {
     width: 100%;
-<<<<<<< HEAD
-background: linear-gradient(135deg, rgba(102, 102, 255, 0.6), rgba(139, 92, 246, 0.6));    color: $text;
-    font-size: 20px;
-    font-weight: 300;
-    text-align: left;
-    padding: 10px 20px;
-    border: solid 1px $grey;
-    position: sticky;
-    top: 131px; // Stick below navbar with some spacing
-    z-index: 40;  
-    backdrop-filter: $backdrop-blur;
-    -webkit-backdrop-filter: $backdrop-blur;
-=======
     background-color: darken($color: $secondary, $amount: 5);
     color: $text;
     border: solid 1px $grey;
@@ -62,7 +49,6 @@
     text-align: left;
     margin-bottom: 10px;
 
->>>>>>> b11f8e19
     // RTL support
     [dir="rtl"] & {
       text-align: right;
@@ -267,168 +253,6 @@
     float: right;
   }
 
-<<<<<<< HEAD
-  &__table {
-    width: 100%;
-    border-collapse: separate;
-    border-spacing: 0;
-    table-layout: fixed;
-    margin-bottom: 0px;
-    font-size: $font-size-sm;
-    font-weight: $font-weight-normal;
-    
-    // Glassmorphism container
-    background: $surface-primary;
-    backdrop-filter: $backdrop-blur;
-    border: 0px;
-    
-    overflow: hidden;
-
-    th {
-      vertical-align: middle;
-      text-align: left;
-      padding: $space-3;
-      background: $glass-medium;
-      border-bottom: 1px solid $border-primary;
-      font-weight: $font-weight-medium;
-      font-size: $font-size-sm;
-      color: $text-primary;
-      position: sticky;
-      top: 0;
-      z-index: 1;
-
-      &:not(:last-child) {
-        border-right: 1px solid $border-primary;
-      }
-
-      // RTL support
-      [dir="rtl"] & {
-        text-align: right;
-      }
-    }
-
-    tr {
-      transition: all 0.3s cubic-bezier(0.4, 0, 0.2, 1);
-
-      &:hover:not(.jins-transpositions__spacer) {
-        background: $glass-light;
-      }
-    }
-
-    td {
-      vertical-align: middle;
-      text-align: left;
-      padding: 0.5rem 0.75rem;
-      border: 1px solid $border-primary;
-      background: transparent;
-      transition: all 0.3s cubic-bezier(0.4, 0, 0.2, 1);
-
-      &:not(:last-child) {
-        border-right: 1px solid $border-primary;
-      }
-
-      &:hover:not(.jins-transpositions__spacer) {
-        background: $glass-light;
-      }
-
-      // RTL support
-      [dir="rtl"] & {
-        text-align: right;
-      }
-    }
-  }
-
-  &__transposition-title {
-    font-size: 16px;
-    font-weight: 300;
-    padding-left: 10px;
-    padding-right: 20px;
-    max-width: 60%;
-    display: inline-block;
-    position: absolute;
-    left: 15px;
-    top: 50%;
-    transform: translateY(-50%);
-    cursor: pointer;
-
-    // RTL support
-    [dir="rtl"] & {
-      padding-left: 20px;
-      padding-right: 10px;
-      left: auto;
-      right: 15px;
-    }
-  }
-
-  &__transposition-number {
-    width: 34px !important;
-    font-size: 20px;
-    padding: 0px 2px !important;
-    margin: 0px 0px 0px 0px;
-    text-align: center !important;
-    background-color: black;
-
-    &_0 {
-      background-color: $primary;
-    }
-
-    &_1 {
-      background-color: $secondary;
-    }
-
-    &_2 {
-      background-color: $tertiary;
-    }
-  }
-
-  &__header {
-    text-align: left;
-    background-color: transparent;
-    scroll-margin-top: calc(
-      $top-navbar-height - 30px + 50px
-    ); // Adjusted for navbar height
-    cursor: pointer;
-    transition: opacity 0.2s ease;
-
-    &--toggling {
-      opacity: 0.7;
-    }
-
-    // RTL support
-    [dir="rtl"] & {
-      text-align: right;
-    }
-  }
-
-  &__cell {
-    text-align: left;
-    background-color: transparent;
-
-    // RTL support
-    [dir="rtl"] & {
-      text-align: right;
-    }
-
-    &_highlighted {
-      background-color: rgba($secondary, 0.2) !important;
-    }
-  }
-
-  &__row-header {
-    background-color: $medium-grey;
-    text-transform: capitalize;
-    font-weight: 400 !important;
-  }
-
-  &__jins-name-row {
-    background-color: black;
-    color: white;
-    padding: 15px;
-    position: relative;
-    height: 70px; /* Set a consistent height for all rows */
-  }
-=======
->>>>>>> b11f8e19
   
   &__comments-sources-container {
     display: flex;
@@ -458,7 +282,6 @@
     padding: 10px !important;
     border: 0px !important;
   }
-<<<<<<< HEAD
 
   // Anchor row used for scroll targets - keep in DOM but visually hidden
   .jins-transpositions__anchor-row {
@@ -484,6 +307,3 @@
     overflow: hidden;
   }
 }
-=======
-}
->>>>>>> b11f8e19
