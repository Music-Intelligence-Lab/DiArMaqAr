@use "./variables" as *;
@use "./_buttons" as *;

.navbar {
  width: 100%;
  display: flex;
  flex-direction: column;
  z-index: 1001;
  top: 0;
  padding-bottom: $space-6 !important;
  
  // Glassmorphism navbar
  background: $surface-primary;
  backdrop-filter: $backdrop-blur;
  border-bottom: 1px solid $border-primary;
  
  position: sticky;
  position: -webkit-sticky;
  scroll-margin-top: 0px;

  &__center-panel {
    text-align: center;
  }

  &__title {
    font-size: $font-size-2xl; // Smaller, more minimal
    font-weight: $font-weight-normal;
    color: $text-primary;
    cursor: pointer;
<<<<<<< HEAD
    transition: all 0.3s cubic-bezier(0.4, 0, 0.2, 1);
    
    // Gradient text effect like web3 platforms
    background: $gradient-primary;
    -webkit-background-clip: text;
    -webkit-text-fill-color: transparent;
    background-clip: text;
    
    &:hover {
      transform: translateY(-1px);
    }
    
    &:focus-visible {
      outline: 2px solid $focus-ring;
      outline-offset: $focus-ring-offset;
      border-radius: $space-1;
    }
=======
    direction: ltr !important;
    text-align: center !important;
>>>>>>> b11f8e19
  }

  &__subtitle {
    font-size: $font-size-sm;
    color: $text-tertiary; // Much more subtle
    cursor: pointer;
    transition: color 0.3s ease;
    font-weight: $font-weight-normal;
    
    &:hover {
      color: $text-secondary;
    }
  }

  &__top-bar {
    display: flex;
    width: 100%;
    max-width: 1600px; // Increased to match main content
    margin: 0 auto;
    justify-content: space-between;
    align-items: center;
    height: $top-navbar-height;
    color: $text-primary;
    padding: $space-6 $space-4; // Reduced side padding
    font-size: $font-size-lg;
    background: transparent;
  }

  &__bottom-bar {
    display: flex;
    width: 100%;
    max-width: 1600px; // Increased to match main content
    margin: 0 auto;
    justify-content: center; // Center the tabs
    align-items: center;
    height: $bottom-navbar-height;
    color: $text-primary;
    background: transparent;
    gap: $space-2; // Gaps between tabs instead of borders

    &--rtl {
      flex-direction: row-reverse;
    }
  }

  &__bottom-bar-item {
    @include nav-item-base;
    @include nav-item-lg;
    @include nav-item-default;
    
    display: flex;
    flex-direction: column;
    align-items: center;
    justify-content: center;
    height: 60px; // Fixed height
    min-width: 120px; // Minimum width for consistency
    text-align: center;
    border-radius: $space-3;

    &:disabled {
      @include nav-item-disabled;
    }

    &_selected {
      @include nav-item-selected;
    }

    &_active {
      @include nav-item-active;
    }

    &_tab-title {
      font-size: $font-size-sm;
      font-weight: $font-weight-medium;
      margin-bottom: $space-1;
      line-height: $line-height-tight;
    }

    &_tab-subtitle {
      font-size: $font-size-xs;
      font-weight: $font-weight-normal;
      opacity: 0.8;
      line-height: $line-height-normal;
    }
  }

  &__left-panel {
    display: flex;
    align-items: center;
    gap: $space-4;
    min-width: 120px; // Give it a minimum width for better layout
    
    &-menu-icon {
      display: flex;
      align-items: center;
    }

    & svg {
      font-size: 40px;
      margin-bottom: 4px;
    }
  }

  &__left-panel-admin {
    position: relative; // Changed from fixed to relative
    top: auto; // Reset positioning
    left: auto; // Reset positioning
    font-size: $font-size-xs;
    display: flex;
    align-items: center;
    justify-content: center;
    user-select: none;
    background-color: $primary;
    color: white;
    padding: $space-1 $space-2;
    border-radius: $space-1;
    cursor: pointer;
    transition: all 0.3s ease;
    white-space: nowrap;
    
    &:hover {
      background-color: rgba($primary, 0.8);
      transform: translateY(-1px);
    }
  }

  &__right-panel {
    position: relative; // Just a reference point
  }

  &__quick-actions {
    position: fixed;
    top: 70px; // Below the navbar
    right: 35px;
    display: flex;
    flex-direction: column;
    gap: $space-3;
    z-index: 1002; // Above other elements
  }

  &__quick-action-button {
    padding: $space-1 $space-2;
    background-color: rgba($primary, 0.8);
    color: white;
    border: none;
    border-radius: $space-1;
    font-size: $font-size-xs;
    cursor: pointer;
    transition: all 0.3s ease;
    white-space: nowrap;
    width: 136px;
    height: 30px;
    
    &:hover {
      background-color: $primary;
      transform: translateY(-1px);
    }
    
    &:active {
      transform: translateY(0);
    }
  }


  &__backdrop {
  position: fixed;
  top: 0;
  left: 0;
  right: 0;
  bottom: 0;
  height: 100vh;
  z-index: 900;
  }

  &__side-bar {
    position: fixed;
    top: calc($top-navbar-height - $bottom-navbar-height);
    left: 0;
    width: 190px;
    height: auto;
    background-color: rgba($primary, 0.9);
    z-index: 1001;
    border-radius: 0 0 10px 0;

    transform: translateX(-100%);
    transition: transform 0.3s ease;

    flex-direction: column;
  -webkit-overflow-scrolling: touch;

    &_open {
      transform: translateX(0);
    }
  }

  &__side-bar-content {
    display: flex;
    flex-direction: column;
    justify-content: space-between;
    width: 100%;
    height: 100%;
    padding: 10px 0;
  }

  &__side-bar-ruler {
    width: 90%;
    border: 1px dashed white;
    border-radius: 10px;
    margin: 5px auto;
  }

  &__side-bar-link {
    display: flex;
    align-items: center;
    width: 90%;
    height: fit-content;
    padding: 7px 10px;
    margin: 0 auto;
    border-radius: 10px;
    color: white;
    font-size: 20px;
    letter-spacing: 1.5;
    cursor: pointer;
    transition: 0.3s;
    user-select: none;
    text-decoration: none;
    gap: 10px;

    & svg {
      margin-bottom: 4px;
    }

    &_active {
      color: #e73878;
      background-color: white;
    }
  }

  &__side-bar-bottom-link {
    display: flex;
    align-items: center;
    width: 90%;
    padding: 5px;
    margin: 0 auto;
    color: white;
    font-size: 16px;
    cursor: pointer;
    transition: 0.3s;
    user-select: none;
    text-decoration: none;
  }

  // Tooltip styles for disabled navbar items
  &__tooltip-wrapper {
    position: relative;
    display: inline-block;
  }

  &__tooltip {
    position: absolute;
    top: 100%;
    left: 50%;
    transform: translateX(-50%);
    margin-top: $space-2;
    padding: $space-2 $space-3;
    background: $gradient-accent;
    backdrop-filter: $backdrop-blur;
    border: 1px solid $border-primary;
    border-radius: $space-2;
    color: $text-primary;
    font-size: $font-size-sm;
    font-weight: $font-weight-normal;
    white-space: nowrap;
    z-index: 2000;
    pointer-events: none;
    opacity: 0;
    visibility: hidden;
    transition: all 0.3s cubic-bezier(0.4, 0, 0.2, 1);
    box-shadow: 0 4px 12px rgba(0, 0, 0, 0.15);

    // Arrow pointing up to the button
    &::after {
      content: '';
      position: absolute;
      bottom: 100%;
      left: 50%;
      transform: translateX(-50%);
      width: 0;
      height: 0;
      border-left: 6px solid transparent;
      border-right: 6px solid transparent;
      border-bottom: 6px solid $accent;
    }

    // RTL support
    [dir="rtl"] & {
      left: 50%;
      right: auto;
      transform: translateX(-50%);
    }
  }

  &__tooltip-wrapper:hover &__tooltip {
    opacity: 1;
    visibility: visible;
  }

  // Responsive adjustments for tooltips
  @media (max-width: 768px) {
    &__tooltip {
      font-size: $font-size-xs;
      padding: $space-1 $space-2;
      white-space: normal;
      max-width: 200px;
      text-align: center;
    }
  }
}<|MERGE_RESOLUTION|>--- conflicted
+++ resolved
@@ -27,28 +27,8 @@
     font-weight: $font-weight-normal;
     color: $text-primary;
     cursor: pointer;
-<<<<<<< HEAD
-    transition: all 0.3s cubic-bezier(0.4, 0, 0.2, 1);
-    
-    // Gradient text effect like web3 platforms
-    background: $gradient-primary;
-    -webkit-background-clip: text;
-    -webkit-text-fill-color: transparent;
-    background-clip: text;
-    
-    &:hover {
-      transform: translateY(-1px);
-    }
-    
-    &:focus-visible {
-      outline: 2px solid $focus-ring;
-      outline-offset: $focus-ring-offset;
-      border-radius: $space-1;
-    }
-=======
     direction: ltr !important;
     text-align: center !important;
->>>>>>> b11f8e19
   }
 
   &__subtitle {
