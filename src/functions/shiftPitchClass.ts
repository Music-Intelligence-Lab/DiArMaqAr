--- conflicted
+++ resolved
@@ -111,14 +111,7 @@
 
   return {
     ...pitchClass,
-<<<<<<< HEAD
-    // Update the note name to indicate the shift (for debugging)
-    noteName: pitchClass.noteName + " shifted by " + octaves + " octaves",
-    
-    // Update original value and fraction with calculated shifts
-=======
     noteName: "jawāb " + pitchClass.noteName, 
->>>>>>> af34a9bb
     originalValue: newOriginalValue,
     fraction: newFractionValue,
     octave: pitchClass.octave + octaves,
