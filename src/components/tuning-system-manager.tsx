--- conflicted
+++ resolved
@@ -15,12 +15,9 @@
 import TuningSystemOctaveTables from "./tuning-system-octave-tables";
 import JinsDetails from "@/models/Jins";
 import MaqamDetails from "@/models/Maqam";
-<<<<<<< HEAD
 import ExportModal from "./export-modal";
-=======
 import SelectedPitchClassTranspositions from "./selected-pitch-classes-transpositions";
 import Link from "next/link";
->>>>>>> 6a2c957c
 
 function isTuningSystemDisabled(
   tuningSystem: TuningSystem,
@@ -931,7 +928,6 @@
       </div> */}
 
       {/* COMMENTS AND SOURCES */}
-<<<<<<< HEAD
       <div className="tuning-system-manager__comments-sources-container">
         <div className="tuning-system-manager__comments-english">
           <h3>Comments:</h3>
@@ -961,7 +957,7 @@
             .map((ref, idx) => {
               const source = sources.find((s) => s.getId() === ref.sourceId);
               return (
-                <div key={idx} className="tuning-system-manager__source-item">
+                <Link href={`/bibliography?source=${source?.getId()}`} key={idx} className="tuning-system-manager__source-item">
                   {source && source.getContributors().length !== 0 && (
                     <span className="">
                       {source.getContributors()[0].lastNameEnglish?.length
@@ -972,90 +968,29 @@
                               .map((w) => w.charAt(0))
                               .join(". ") ?? ""
                           }. (${source.getPublicationDateEnglish() ?? ""}${
-                            source.getSourceType?.() === "Book" && "getOriginalPublicationDateEnglish" in source && source.getOriginalPublicationDateEnglish?.()
+                            source.getSourceType?.() === "Book" &&
+                            "getOriginalPublicationDateEnglish" in source &&
+                            source.getOriginalPublicationDateEnglish?.()
                               ? "/" + source.getOriginalPublicationDateEnglish()
                               : ""
                           }:${ref.page})`
                         : `{${source.getPublicationDateEnglish() ?? ""}${
-                            source.getSourceType?.() === "Book" && "getOriginalPublicationDateEnglish" in source && source.getOriginalPublicationDateEnglish?.()
+                            source.getSourceType?.() === "Book" &&
+                            "getOriginalPublicationDateEnglish" in source &&
+                            source.getOriginalPublicationDateEnglish?.()
                               ? "/" + source.getOriginalPublicationDateEnglish()
                               : ""
                           }:${ref.page})`}
-=======
-      {(selectedTuningSystem?.getCommentsEnglish()?.trim() ||
-        (sourcePageReferences?.some(ref => ref.sourceId) && sourcePageReferences.length > 0)) && (
-        <div className="tuning-system-manager__comments-sources-container">
-          {selectedTuningSystem?.getCommentsEnglish()?.trim() && (
-            <div className="tuning-system-manager__comments-english">
-              <h3>Comments:</h3>
-              <div>
-                {selectedTuningSystem
-                  .getCommentsEnglish()
-                  .split("\n")
-                  .map((line, index) => (
-                    <span key={index}>
-                      {line}
-                      <br />
->>>>>>> 6a2c957c
                     </span>
-                  ))}
-              </div>
-            </div>
-          )}
-
-          {sourcePageReferences?.some(ref => ref.sourceId) && (
-            <div className="tuning-system-manager__sources-english">
-              <h3>Sources:</h3>
-              {[...sourcePageReferences]
-                .filter(ref => ref.sourceId)
-                .sort((a, b) => {
-                  const srcA = sources.find((s) => s.getId() === a.sourceId);
-                  const srcB = sources.find((s) => s.getId() === b.sourceId);
-                  const nameA = srcA?.getContributors()[0]?.lastNameEnglish || "";
-                  const nameB = srcB?.getContributors()[0]?.lastNameEnglish || "";
-                  return nameA.localeCompare(nameB);
-                })
-                .map((ref, idx) => {
-                  const source = sources.find((s) => s.getId() === ref.sourceId);
-                  return (
-                    <Link href={`/bibliography?source=${source?.getId()}`} key={idx} className="tuning-system-manager__source-item">
-                      {source && source.getContributors().length !== 0 && (
-                        <span className="">
-                          {source.getContributors()[0].lastNameEnglish?.length
-                            ? `${source.getContributors()[0]?.lastNameEnglish ?? ""}, ${
-                                source
-                                  .getContributors()[0]
-                                  ?.firstNameEnglish?.split(" ")
-                                  .map((w) => w.charAt(0))
-                                  .join(". ") ?? ""
-                              }. (${source.getPublicationDateEnglish() ?? ""}${
-                                source.getSourceType?.() === "Book" &&
-                                "getOriginalPublicationDateEnglish" in source &&
-                                source.getOriginalPublicationDateEnglish?.()
-                                  ? "/" + source.getOriginalPublicationDateEnglish()
-                                  : ""
-                              }:${ref.page})`
-                            : `{${source.getPublicationDateEnglish() ?? ""}${
-                                source.getSourceType?.() === "Book" &&
-                                "getOriginalPublicationDateEnglish" in source &&
-                                source.getOriginalPublicationDateEnglish?.()
-                                  ? "/" + source.getOriginalPublicationDateEnglish()
-                                  : ""
-                              }:${ref.page})`}
-                        </span>
-                      )}
-                    </Link>
-                  );
-                })}
-            </div>
-          )}
+                  )}
+                </Link>
+              );
+            })}
         </div>
-<<<<<<< HEAD
       </div>
+
+      {/* Export Modal */}
       <ExportModal isOpen={isExportModalOpen} onClose={() => setIsExportModalOpen(false)} />
-=======
-      )}
->>>>>>> 6a2c957c
     </div>
   );
 }