/* eslint-disable react/jsx-key */
"use client";
import React, { FormEvent, useEffect, useState } from "react";
import { useAppContext } from "@/contexts/app-context"; // Update import path as needed
import TuningSystem from "@/models/TuningSystem";
import detectPitchClassType from "@/functions/detectPitchClassType";
import convertPitchClass, { shiftPitchClass, frequencyToMidiNoteNumber } from "@/functions/convertPitchClass";
import {
  octaveZeroNoteNames,
  octaveOneNoteNames,
  octaveTwoNoteNames,
  octaveThreeNoteNames,
  octaveFourNoteNames,
  TransliteratedNoteNameOctaveOne,
  TransliteratedNoteNameOctaveTwo,
} from "@/models/NoteName";

import PlayCircleIcon from "@mui/icons-material/PlayCircle";
import { getEnglishNoteName, abjadNames } from "@/functions/noteNameMappings";

export default function TuningSystemManager() {
  const {
    tuningSystems,
    selectedTuningSystem,
    setSelectedTuningSystem,
    pitchClasses,
    setPitchClasses,
    noteNames,
    setNoteNames,
    getFirstNoteName,
    updateAllTuningSystems,
    playNoteFrequency,
    selectedCells,
    setSelectedCells,
    selectedIndices,
    setSelectedIndices,
    originalIndices,
    setOriginalIndices,
    mapIndices,
    clearSelections,
    handleStartNoteNameChange,
  } = useAppContext();

  const [sortOption, setSortOption] = useState<"id" | "creatorEnglish" | "year">("year");

  // MARK: States
  // Local state that mirrors the selected or “new” system’s fields
  const [id, setId] = useState("");
  const [titleEnglish, setTitleEnglish] = useState("");
  const [titleArabic, setTitleArabic] = useState("");
  const [year, setYear] = useState("");
  const [sourceEnglish, setSourceEnglish] = useState("");
  const [sourceArabic, setSourceArabic] = useState("");
  const [creatorEnglish, setCreatorEnglish] = useState("");
  const [creatorArabic, setCreatorArabic] = useState("");
  const [commentsEnglish, setCommentsEnglish] = useState("");
  const [commentsArabic, setCommentsArabic] = useState("");

  const [stringLength, setStringLength] = useState<number>(0);
  const [referenceFrequency, setReferenceFrequency] = useState<number>(0);

  /**
   * We only store the note name “index” for the first octave (octaveOneNoteNames).
   * For example, if selectedIndices[i] = 5, that means the user has chosen the 5th element in octaveOneNoteNames.
   * If the user picks “none”, we store -1 in that slot.
   */
  const [cascade, setCascade] = useState(false);
  const [selectedAbjadNames, setSelectedAbjadNames] = useState<string[]>([]);

  const pitchClassesArr = pitchClasses
    .split("\n")
    .map((p) => p.trim())
    .filter((p) => p.length > 0);

  const defaultStartingNoteNames = [
    "yegāh",
    "qarār nīm ḥiṣār",
    "qarār ḥiṣār",
    "qarār tīk ḥiṣār/shūrī",
    "ʿushayrān",
    "nīm ʿajam ʿushayrān",
    "ʿajam ʿushayrān",
    "ʿirāq",
    "kawasht",
    "tīk kawasht",
    "rāst",
    "nīm zirguleh",
    "zirguleh",
    "tīk zirguleh",
    "dūgāh",
    "nīm kurdī/nahāwand",
    "kurdī",
    "segāh",
    "buselīk/ʿushshāq",
    "tīk buselīk",
    "chahargāh",
    "nīm ḥijāz",
    "ḥijāz",
    "tīk ḥijāz/ṣabā",
    "nawā",
    "nīm ḥiṣār",
    "ḥiṣār",
    "tīk ḥiṣār",
    "ḥuseinī",
    "nīm ʿajam",
    "ʿajam",
    "awj",
    "māhūr",
    "tīk māhūr",
    "kurdān",
    "nīm shahnāz",
    "shahnāz",
    "jawāb tīk zirguleh",
    "muḥayyar",
    "nīm sunbuleh",
    "sunbuleh/zawāl",
    "buzurk",
    "jawāb buselīk",
    "jawāb tīk buselīk",
    "mahurān",
    "jawāb nīm ḥijāz",
    "jawāb ḥijāz",
    "jawāb tīk ḥijāz",
  ];

  useEffect(() => {
    if (selectedTuningSystem) {
      setId(selectedTuningSystem.getId());
      setTitleEnglish(selectedTuningSystem.getTitleEnglish());
      setTitleArabic(selectedTuningSystem.getTitleArabic());
      setYear(selectedTuningSystem.getYear());
      setSourceEnglish(selectedTuningSystem.getSourceEnglish());
      setSourceArabic(selectedTuningSystem.getSourceArabic());
      setCreatorEnglish(selectedTuningSystem.getCreatorEnglish());
      setCreatorArabic(selectedTuningSystem.getCreatorArabic());
      setCommentsEnglish(selectedTuningSystem.getCommentsEnglish());
      setCommentsArabic(selectedTuningSystem.getCommentsArabic());
      setPitchClasses(selectedTuningSystem.getPitchClasses().join("\n"));
      setStringLength(selectedTuningSystem.getStringLength());
      setSelectedAbjadNames(selectedTuningSystem.getAbjadNames());
      setReferenceFrequency(selectedTuningSystem.getReferenceFrequency());

      const loadedNames = selectedTuningSystem.getSetsOfNoteNames(); // array of strings from JSON
      setNoteNames(loadedNames);
    }
  }, [selectedTuningSystem]);

  // Sort the tuning systems according to sortOption
  // so our dropdown is neatly sorted:
  const sortedTuningSystems = [...tuningSystems].sort((a, b) => {
    switch (sortOption) {
      case "creatorEnglish":
        return a.getCreatorEnglish().localeCompare(b.getCreatorEnglish());

      case "year": {
        const yearA = parseInt(a.getYear()) || 0;
        const yearB = parseInt(b.getYear()) || 0;
        return yearA - yearB;
      }

      case "id":
      default:
        return a.getId().localeCompare(b.getId());
    }
  });

  // MARK: Tuning System Function Handlers

  // Clears the form for creating a new TuningSystem:
  const resetFormForNewSystem = () => {
    setId("");
    setTitleEnglish("");
    setTitleArabic("");
    setYear("");
    setSourceEnglish("");
    setSourceArabic("");
    setCreatorEnglish("");
    setCommentsEnglish("");
    setCommentsArabic("");
    setPitchClasses("");
    setStringLength(0);
    setReferenceFrequency(0);
    setSelectedIndices([]);
    setSelectedAbjadNames([]);

    clearSelections();

    const loadedNames = [defaultStartingNoteNames];

    setNoteNames(loadedNames);

    const firstSetOfNotes = loadedNames[0] ?? [];

    mapIndices(firstSetOfNotes);
  };

  // When user changes the dropdown (overall TuningSystem):
  const handleSelectChange = (e: React.ChangeEvent<HTMLSelectElement>) => {
    const value = e.target.value;

    clearSelections();

    if (value === "new") {
      // If "new," you can remove `tuningSystem` from the URL or set it to something else
      setSelectedTuningSystem(null);
      resetFormForNewSystem();
    } else {
      const chosen = tuningSystems.find((ts) => ts.getId() === value);
      if (chosen) {
        // set the chosen system
        setSelectedTuningSystem(chosen);
        handleStartNoteNameChange("", chosen.getSetsOfNoteNames(), chosen.getPitchClasses().length);
      }
    }
  };

  // Handle creating or updating a system:
  const handleSave = (event: FormEvent) => {
    event.preventDefault();

    // Each line in pitchClasses is one element in the array:

    if (selectedTuningSystem) {
      // Editing an existing TuningSystem
      const updated = new TuningSystem(
        id,
        titleEnglish,
        titleArabic,
        year,
        sourceEnglish,
        sourceArabic,
        creatorEnglish,
        creatorArabic,
        commentsEnglish,
        commentsArabic,
        pitchClassesArr,
        noteNames,
        selectedAbjadNames,
        Number(stringLength),
        Number(referenceFrequency)
      );
      const updatedList = tuningSystems.map((ts) => (ts.getId() === selectedTuningSystem.getId() ? updated : ts));
      updateAllTuningSystems(updatedList);
      setSelectedTuningSystem(updated);
      clearSelections();
    } else {
      // Creating a new TuningSystem
      const newSystem = new TuningSystem(
        id,
        titleEnglish,
        titleArabic,
        year,
        sourceEnglish,
        sourceArabic,
        creatorEnglish,
        creatorArabic,
        commentsEnglish,
        commentsArabic,
        pitchClassesArr,
        noteNames,
        selectedAbjadNames,
        Number(stringLength),
        Number(referenceFrequency)
      );
      const updatedList = [...tuningSystems, newSystem];
      updateAllTuningSystems(updatedList);
      setSelectedTuningSystem(newSystem);
    }
  };

  // Handle delete
  const handleDelete = () => {
    if (selectedTuningSystem) {
      const updatedList = tuningSystems.filter((ts) => ts.getId() !== selectedTuningSystem.getId());
      updateAllTuningSystems(updatedList);
      setSelectedTuningSystem(null);
      resetFormForNewSystem();
      clearSelections();
    }
  };

  // MARK: Note Names Function Handlers

  const haveIndicesChanged = () => {
    return JSON.stringify(originalIndices) !== JSON.stringify(selectedIndices);
  };

  const handleSaveStartingNoteConfiguration = () => {
    clearSelections();
    if (haveIndicesChanged()) {
      const newNoteSet = selectedIndices.map((idx) => {
        if (idx < 0) return "none";
        const O1_LEN = octaveOneNoteNames.length;
        if (idx < O1_LEN) {
          return octaveOneNoteNames[idx];
        } else {
          return octaveTwoNoteNames[idx - O1_LEN];
        }
      });

      const firstNote = newNoteSet[0];

      const newNoteNames = [...noteNames.filter((setOfNotes) => setOfNotes[0] !== firstNote)];
      newNoteNames.push(newNoteSet);
      setNoteNames(newNoteNames);

      setOriginalIndices(selectedIndices);
    }
  };

  const handleDeleteStartingNoteConfiguration = () => {
    clearSelections();
    const newNoteSet = selectedIndices.map((idx) => (idx >= 0 ? octaveOneNoteNames[idx] : "none"));
    const firstNote = newNoteSet[0];

    if (firstNote === "none") return;

    const newNoteNames = [...noteNames.filter((setOfNotes) => setOfNotes[0] !== firstNote)];
    setNoteNames(newNoteNames);

    setSelectedIndices(Array(selectedIndices.length).fill(-1));
    setOriginalIndices(Array(selectedIndices.length).fill(-1));
  };

  // MARK: Cell Checkbox Handlers

  // Given an octave and a column index, check if that cell is already selected.
  const isCellSelected = (octave: number, colIndex: number) => selectedCells.some((cell) => cell.octave === octave && cell.index === colIndex);

  // When a checkbox is toggled, update the selectedCells accordingly.
  const handleCheckboxChange = (octave: number, colIndex: number, checked: boolean) => {
    setSelectedCells((prevCells) => {
      // Remove any existing instance of this cell.
      const newCells = prevCells.filter((cell) => !(cell.octave === octave && cell.index === colIndex));
      // If the checkbox is now checked, add the cell.
      if (checked) newCells.push({ octave, index: colIndex });
      // Always sort the cells first by octave then by index.
      newCells.sort((a, b) => (a.octave === b.octave ? a.index - b.index : a.octave - b.octave));
      return newCells;
    });
  };

  // ----------------------------------------------------------------------------------
  // 4-Octave Note Name Grid
  // We store only the “first” octave’s selection in selectedIndices[].
  // The other octaves (0, 2, 3) are derived by the same index if not -1.
  // We also want “cascading” so that if the user picks a note for col i, col i+1 gets auto-filled.
  // If the user picks something in an *upper/lower* octave, we find its index in that octave’s array
  // and update the “first octave” index accordingly, maintaining sync.
  // ----------------------------------------------------------------------------------

  const numberOfPitchClasses = pitchClassesArr.length;

  useEffect(() => {
    if (selectedAbjadNames.length > pitchClassesArr.length * 2) {
      setSelectedAbjadNames(selectedAbjadNames.slice(0, pitchClassesArr.length * 2));
    } else if (selectedAbjadNames.length < pitchClassesArr.length * 2) {
      const newArr = [...selectedAbjadNames];
      while (newArr.length < pitchClassesArr.length * 2) {
        newArr.push("");
      }
      setSelectedAbjadNames(newArr);
    }
  }, [pitchClassesArr.length, selectedAbjadNames]);

  function handleAbjadSelect(colIndex: number, newValue: string, octave: number) {
    setSelectedAbjadNames((prev) => {
      const copy = [...prev];
      const rowOffset = octave === 1 ? 0 : numberOfPitchClasses;
      const baseIdx = rowOffset + colIndex;

      copy[baseIdx] = newValue;

      if (cascade) {
        const allNames = abjadNames;
        const startPos = allNames.indexOf(newValue);
        if (startPos >= 0) {
          for (let c = colIndex + 1; c < numberOfPitchClasses; c++) {
            copy[rowOffset + c] = allNames[startPos + (c - colIndex)] ?? "";
          }
        }
      }
      return copy;
    });
  }

  function getOctaveNoteName(octave: number, colIndex: number) {
    const idx = selectedIndices[colIndex];
    if (idx < 0) return "none";

    // The length of octaveOneNoteNames. For example, if it's 36,
    // then any idx >= 36 means it's from the "octaveTwoNoteNames" portion.
    const O1_LEN = octaveOneNoteNames.length;

    // Decide whether idx points into octaveOne or octaveTwo
    let localIndex = idx;
    let isFromOctaveOne = true;
    if (idx >= O1_LEN) {
      // It's from the "octaveTwo" segment
      isFromOctaveOne = false;
      localIndex = idx - O1_LEN;
    }

    // Now localIndex is the position within whichever segment
    // (octaveOne or octaveTwo), and we do the same old logic
    // but picking from the correct array depending on isFromOctaveOne.

    if (isFromOctaveOne) {
      // The user originally picked something in the "octaveOne" half
      if (octave === 0 && localIndex < octaveZeroNoteNames.length) {
        return octaveZeroNoteNames[localIndex];
      }
      if (octave === 1 && localIndex < octaveOneNoteNames.length) {
        return octaveOneNoteNames[localIndex];
      }
      if (octave === 2 && localIndex < octaveTwoNoteNames.length) {
        return octaveTwoNoteNames[localIndex];
      }
      if (octave === 3 && localIndex < octaveThreeNoteNames.length) {
        return octaveThreeNoteNames[localIndex];
      }
      return "none";
    } else {
      // The user originally picked something in the "octaveTwo" half
      // so localIndex is an index into the octaveTwoNoteNames array.
      if (octave === 0 && localIndex < octaveZeroNoteNames.length) {
        return octaveOneNoteNames[localIndex];
      }
      if (octave === 1 && localIndex < octaveOneNoteNames.length) {
        return octaveTwoNoteNames[localIndex];
      }
      if (octave === 2 && localIndex < octaveTwoNoteNames.length) {
        return octaveThreeNoteNames[localIndex];
      }
      if (octave === 3 && localIndex < octaveThreeNoteNames.length) {
        return octaveFourNoteNames[localIndex];
      }
      return "none";
    }
  }

  // If user changes a note in a certain octave, find that note's index in that octave’s array, update the “first-octave” index.
  function handleSelectOctaveNote(colIndex: number, chosenName: string) {
    setSelectedIndices((old) => {
      const newArr = [...old];

      // 1) If user picked '(none)', just set -1 in this column:
      if (chosenName === "none") {
        newArr[colIndex] = -1;
        return newArr;
      }

      // 2) If this is the *first column*, try to see if there's an existing config
      //    whose FIRST note is chosenName. If yes, we load that config in full.
      if (colIndex === 0) {
        const existingConfig = noteNames.find((config) => config[0] === chosenName);
        if (existingConfig) {
          // Convert each note in existingConfig to its *combined* index:
          const newMapping = existingConfig.map((arabicName) => {
            // See if arabicName is in octaveOne or octaveTwo:
            const idxInOct1 = octaveOneNoteNames.indexOf(arabicName as TransliteratedNoteNameOctaveOne);
            if (idxInOct1 >= 0) {
              return idxInOct1;
            } else {
              const idxInOct2 = octaveTwoNoteNames.indexOf(arabicName as TransliteratedNoteNameOctaveTwo);
              if (idxInOct2 >= 0) {
                // Offset by length of octaveOne array to point into octaveTwo portion
                return octaveOneNoteNames.length + idxInOct2;
              } else {
                return -1;
              }
            }
          });

          // Make sure newMapping matches current length:
          while (newMapping.length < old.length) {
            newMapping.push(-1);
          }
          if (newMapping.length > old.length) {
            newMapping.length = old.length;
          }
          return newMapping;
        }
      }

      // 3) Otherwise, we directly find chosenName in either octaveOne or octaveTwo
      let foundIndex = -1;
      const idxInOct1 = octaveOneNoteNames.indexOf(chosenName as TransliteratedNoteNameOctaveOne);
      if (idxInOct1 >= 0) {
        foundIndex = idxInOct1;
      } else {
        const idxInOct2 = octaveTwoNoteNames.indexOf(chosenName as TransliteratedNoteNameOctaveTwo);
        if (idxInOct2 >= 0) {
          // Offset by the size of the first array
          foundIndex = octaveOneNoteNames.length + idxInOct2;
        }
      }

      if (foundIndex === -1) {
        // Not found in either array => treat as none
        newArr[colIndex] = -1;
        return newArr;
      }

      // 4) Put foundIndex into the chosen column
      newArr[colIndex] = foundIndex;

      // 5) Cascade fill for columns to the right
      if (cascade) {
        const totalRow1Length = octaveOneNoteNames.length + octaveTwoNoteNames.length;
        for (let c = colIndex + 1; c < newArr.length; c++) {
          const offset = c - colIndex; // increment for each column
          const nextVal = foundIndex + offset;
          if (nextVal >= totalRow1Length) {
            newArr[c] = -1; // or leave as -1 if out-of-bounds
          } else {
            newArr[c] = nextVal;
          }
        }
      }

      return newArr;
    });
  }

  // figure out what the input type is (fraction, cents, decimal, stringLength, or unknown)
  const pitchClassType = detectPitchClassType(pitchClassesArr);

  function renderConvertedCell(basePc: string, octave: 0 | 1 | 2 | 3, field: "fraction" | "decimal" | "cents" | "stringLength" | "frequency") {
    if (pitchClassType === "unknown") return "-";

    // Shift from octave 1 to whichever we want:
    const shiftedPc = shiftPitchClass(basePc, pitchClassType, octave);
    // Now convert that shifted PC to fraction/decimal/cents/stringLength/frequency
    const conv = convertPitchClass(shiftedPc, pitchClassType, stringLength, referenceFrequency);
    if (!conv) return "-";

    return conv[field] ?? "-";
  }

  // MARK: Octaves Grid Component

  /**
   * Render a single octave's table, with each column showing:
   *  1) pitch class index
   *  2) note name select
   *  3) abjad select
   *  4) english note name
   *  5) fraction
   *  6) decimal
   *  7) cents
   *  8) string length
   *  9) frequency
   *  10) "Play" button + checkbox
   */
  function renderOctaveDetails(octave: number) {
    if (!pitchClassesArr.length) return null;

    const rowLabels = [
      "Pitch Class",
      "Note Name",
      "Abjad Name",
      "English Name",
      "Fraction Ratio",
      "Cents (¢)",
      "String Length",
      "Decimal Ratio",
      "Midi Note",
      "Freq (Hz)",
      "Play",
      "Select",
    ];

    return (
      <details className="tuning-system-manager__octave-details" open={octave !== 0 && octave !== 3}>
        <summary className="tuning-system-manager__octave-summary">
          Octave {octave}{" "}
          {(octave === 1 || octave === 2) && (
            <button className="tuning-system-manager__octave-cascade-button" onClick={() => setCascade((prevCascade) => !prevCascade)}>
              {cascade ? "Cascade Enabled" : "Cascade Disabled"}
            </button>
          )}
        </summary>
        <table className="tuning-system-manager__octave-table" border={0}>
          <tbody>
            {/* Row 1: "Index" */}
            <tr>
              <td>{rowLabels[0]}</td>
              {pitchClassesArr.map((_, colIndex) => (
                <td
                  key={colIndex}
                  className={isCellSelected(octave, colIndex) ? "tuning-system-manager__cell-selected" : ""}
                >
                  {colIndex}
                </td>
              ))}
            </tr>

            {/* Row 2: "Note Name" */}
            <tr>
              <td>{rowLabels[1]}</td>
              {pitchClassesArr.map((_, colIndex) => {
                const currentVal = getOctaveNoteName(octave, colIndex);

                if (octave === 1) {
                  return (
                    <td key={colIndex} className={isCellSelected(octave, colIndex) ? "tuning-system-manager__cell-selected" : ""}>
                      <select
                        className="tuning-system-manager__select-note"
                        value={currentVal ?? ""}
                        onChange={(e) => handleSelectOctaveNote(colIndex, e.target.value)}
                      >
                        <option value="none">(none)</option>
                        {octaveOneNoteNames.map((nm) => (
                          <option key={nm} value={nm}>
                            {nm.replace(/\//g, '/\u200B')}
                          </option>
                        ))}
                        {colIndex !== 0 && (
                          <>
                            <option value="none">---</option>
                            {octaveTwoNoteNames.map((nm) => (
                              <option key={nm} value={nm}>
                                {nm.replace(/\//g, '/\u200B')}
                              </option>
                            ))}
                          </>
                        )}
                      </select>
                    </td>
                  );
                } else {
                  return (
                    <td key={colIndex} className={isCellSelected(octave, colIndex) ? "tuning-system-manager__cell-selected" : ""}>
<<<<<<< HEAD
                      {currentVal === "none" ? "(none)" : currentVal}
=======
                      {currentVal === "none"
                        ? "(none)"
                        : currentVal.replace(/\//g, '/\u200B')}
>>>>>>> 6e753c56
                    </td>
                  );
                }
              })}
            </tr>
            {/* Row 3: "Abjad Name" */}
            <tr>
              <td>{rowLabels[2]}</td>
              {pitchClassesArr.map((_, colIndex) => (
                <td key={colIndex} className={isCellSelected(octave, colIndex) ? "tuning-system-manager__cell-selected" : ""}>
                  {octave === 1 || octave === 2 ? (
<<<<<<< HEAD
                    <select
                      className="tuning-system-manager__select-abjad"
=======
                    <select className="tuning-system-manager__select-abjad"
>>>>>>> 6e753c56
                      value={selectedAbjadNames[colIndex + (octave === 1 ? 0 : numberOfPitchClasses)] || ""}
                      onChange={(e) => handleAbjadSelect(colIndex, e.target.value, octave)}
                    >
                      <option value="">(none)</option>
                      {abjadNames.map((name, idx) => (
                        <option key={`${name}-${idx}`} value={name}>
                          {name.replace(/\//g, '/\u200B')}
                        </option>
                      ))}
                    </select>
                  ) : (
                    (selectedAbjadNames[colIndex + (octave === 1 ? 0 : numberOfPitchClasses)] || "")
                      .replace(/\//g, '/\u200B')
                  )}
                </td>
              ))}
            </tr>

            <tr>
              <td>{rowLabels[3]}</td>
              {pitchClassesArr.map((_, colIndex) => {
                // get the Arabic name that the user chose in “Note Name”
                const arabicName = getOctaveNoteName(octave, colIndex);
                // Now map it to English
                const english = getEnglishNoteName(arabicName);
                return (
                  <td key={colIndex} className={isCellSelected(octave, colIndex) ? "tuning-system-manager__cell-selected" : ""}>
                    {english}
                  </td>
                );
              })}
            </tr>

            {/* Row 5: "Fraction" */}
            <tr className={pitchClassType === "fraction" ? "tuning-system-manager__octave-table__detectedPitchClassType" : ""}>
              <td>{rowLabels[4]}</td>
              {pitchClassesArr.map((basePc, colIndex) => (
                <td key={colIndex} className={isCellSelected(octave, colIndex) ? "tuning-system-manager__cell-selected" : ""}>
                  {renderConvertedCell(basePc, octave as 0 | 1 | 2 | 3, "fraction")}
                </td>
              ))}
            </tr>

            {/* Row 6: "Cents" */}
            <tr className={pitchClassType === "cents" ? "tuning-system-manager__octave-table__detectedPitchClassType" : ""}>
              <td>{rowLabels[5]}</td>
              {pitchClassesArr.map((basePc, colIndex) => (
                <td key={colIndex} className={isCellSelected(octave, colIndex) ? "tuning-system-manager__cell-selected" : ""}>
                  {renderConvertedCell(basePc, octave as 0 | 1 | 2 | 3, "cents")}
                </td>
              ))}
            </tr>

            {/* Row 7: "String Length" */}
            <tr className={pitchClassType === "stringLength" ? "tuning-system-manager__octave-table__detectedPitchClassType" : ""}>
              <td>{rowLabels[6]}</td>
              {pitchClassesArr.map((basePc, colIndex) => (
                <td key={colIndex} className={isCellSelected(octave, colIndex) ? "tuning-system-manager__cell-selected" : ""}>
                  {renderConvertedCell(basePc, octave as 0 | 1 | 2 | 3, "stringLength")}
                </td>
              ))}
            </tr>

            {/* Row 8: "Decimal" */}
            <tr className={pitchClassType === "decimal" ? "tuning-system-manager__octave-table__detectedPitchClassType" : ""}>
              <td>{rowLabels[7]}</td>
              {pitchClassesArr.map((basePc, colIndex) => (
                <td key={colIndex} className={isCellSelected(octave, colIndex) ? "tuning-system-manager__cell-selected" : ""}>
                  {renderConvertedCell(basePc, octave as 0 | 1 | 2 | 3, "decimal")}
                </td>
              ))}
            </tr>

            {/* Row 9: "Midi Note Number" */}
            <tr>
              <td>{rowLabels[8]}</td>
              {pitchClassesArr.map((basePc, colIndex) => (
                <td key={colIndex} className={isCellSelected(octave, colIndex) ? "tuning-system-manager__cell-selected" : ""}>
                  {frequencyToMidiNoteNumber(parseInt(renderConvertedCell(basePc, octave as 0 | 1 | 2 | 3, "frequency"))).toFixed(2)}
                </td>
              ))}
            </tr>

            {/* Row 10: "Frequency" */}
            <tr>
              <td>{rowLabels[9]}</td>
              {pitchClassesArr.map((basePc, colIndex) => (
                <td key={colIndex} className={isCellSelected(octave, colIndex) ? "tuning-system-manager__cell-selected" : ""}>
                  {renderConvertedCell(basePc, octave as 0 | 1 | 2 | 3, "frequency")}
                </td>
              ))}
            </tr>

            {/* Row 11: "Play" */}
            <tr>
              <td>{rowLabels[10]}</td>
              {pitchClassesArr.map((basePc, colIndex) => (
                <td key={colIndex} className={isCellSelected(octave, colIndex) ? "tuning-system-manager__cell-selected" : ""}>
                  <button
                    type="button"
                    className="tuning-system-manager__play-button"
                    onClick={() => playNoteFrequency(parseInt(renderConvertedCell(basePc, octave as 0 | 1 | 2 | 3, "frequency")))}
                  >
                    <PlayCircleIcon />
                  </button>
                </td>
              ))}
            </tr>

            {/* Row 12: "Select" (checkbox) */}
            <tr>
              <td>{rowLabels[11]}</td>
              {pitchClassesArr.map((_, colIndex) => (
                <td key={colIndex} className={isCellSelected(octave, colIndex) ? "tuning-system-manager__cell-selected" : ""}>
                  <input
                    type="checkbox"
                    className="tuning-system-manager__checkbox"
                    checked={isCellSelected(octave, colIndex)}
                    onChange={(e) => handleCheckboxChange(octave, colIndex, e.target.checked)}
                  />
                </td>
              ))}
            </tr>
          </tbody>
        </table>
      </details>
    );
  }

  // We can either display all 4 octaves in separate tables, or combine them.
  // Here, we do separate calls:
  function renderNoteNameGrid() {
    if (!pitchClassesArr.length) return null;

    return (
      <div className="tuning-system-manager__grid">
        {renderOctaveDetails(0)}
        {renderOctaveDetails(1)}
        {renderOctaveDetails(2)}
        {renderOctaveDetails(3)}
      </div>
    );
  }

  const isCurrentConfigurationNew = () => {
    const currentFirst = getFirstNoteName();
    if (currentFirst === "none") return false;
    return !noteNames.some((config) => config[0] === currentFirst);
  };

  // MARK: Render Main Component

  return (
    <div className="tuning-system-manager">
      <details open={true} className="tuning-system-manager__details">
        <summary className="tuning-system-manager__summary">
          <h2 className="tuning-system-manager__header">Tuning System</h2>
          {`${ selectedTuningSystem ? `: ${selectedTuningSystem.getCreatorEnglish()} (${selectedTuningSystem.getYear()}) ${selectedTuningSystem.getTitleEnglish()}` : ""}`}{" "}
        </summary>
        <div className="tuning-system-manager__group">
          <div className="tuning-system-manager__input-container">
            <label className="tuning-system-manager__label" htmlFor="tuningSystemSelect">
              Select Tuning System or Create New:
            </label>
            <select
              className="tuning-system-manager__select"
              id="tuningSystemSelect"
              onChange={handleSelectChange}
              value={selectedTuningSystem ? selectedTuningSystem.getId() : "new"}
            >
              <option value="new">-- Create New System --</option>
              {sortedTuningSystems.map((system) => (
                <option key={system.getId()} value={system.getId()}>
                  {system.getCreatorEnglish()} ({system.getYear() ? system.getYear() : "NA"}) {system.getTitleEnglish()}
                </option>
              ))}
            </select>
          </div>
          <div className="tuning-system-manager__input-container">
            <label className="tuning-system-manager__label" htmlFor="sortOptionSelect" style={{ marginRight: "8px" }}>
              Sort By:
            </label>
            <select
              className="tuning-system-manager__select"
              id="sortOptionSelect"
              value={sortOption}
              onChange={(e) => setSortOption(e.target.value as "id" | "creatorEnglish" | "year")}
            >
              <option value="id">ID</option>
              <option value="creatorEnglish">Creator (English)</option>
              <option value="year">Year</option>
            </select>
          </div>
        </div>

        <form className="tuning-system-manager__form" onSubmit={handleSave}>
          {/* Identification / Titles */}
          <div className="tuning-system-manager__group">
            <div className="tuning-system-manager__input-container">
              <label className="tuning-system-manager__label" htmlFor="idField">
                ID
              </label>
              <input className="tuning-system-manager__input" id="idField" type="text" value={id ?? ""} onChange={(e) => setId(e.target.value)} />
            </div>

            <div className="tuning-system-manager__input-container">
              <label className="tuning-system-manager__label" htmlFor="titleEnglishField">
                Title (English)
              </label>
              <input
                className="tuning-system-manager__input"
                id="titleEnglishField"
                type="text"
                value={titleEnglish ?? ""}
                onChange={(e) => setTitleEnglish(e.target.value)}
              />
            </div>

            <div className="tuning-system-manager__input-container">
              <label className="tuning-system-manager__label" htmlFor="titleArabicField">
                Title (Arabic)
              </label>
              <input
                className="tuning-system-manager__input"
                id="titleArabicField"
                type="text"
                value={titleArabic ?? ""}
                onChange={(e) => setTitleArabic(e.target.value)}
              />
            </div>

            {/* Year / Source / Creator */}
            <div className="tuning-system-manager__input-container">
              <label className="tuning-system-manager__label" htmlFor="yearField">
                Year
              </label>
              <input
                className="tuning-system-manager__input"
                id="yearField"
                type="text"
                value={year ?? ""}
                onChange={(e) => setYear(e.target.value)}
              />
            </div>
          </div>

          <div className="tuning-system-manager__group">
            <div className="tuning-system-manager__input-container">
              <label className="tuning-system-manager__label" htmlFor="sourceEnglishField">
                Source (English)
              </label>
              <input
                className="tuning-system-manager__input"
                id="sourceEnglishField"
                type="text"
                value={sourceEnglish ?? ""}
                onChange={(e) => setSourceEnglish(e.target.value)}
              />
            </div>

            <div className="tuning-system-manager__input-container">
              <label className="tuning-system-manager__label" htmlFor="sourceArabicField">
                Source (Arabic)
              </label>
              <input
                className="tuning-system-manager__input"
                id="sourceArabicField"
                type="text"
                value={sourceArabic ?? ""}
                onChange={(e) => setSourceArabic(e.target.value)}
              />
            </div>

            <div className="tuning-system-manager__input-container">
              <label className="tuning-system-manager__label" htmlFor="creatorEnglishField">
                Creator (English)
              </label>
              <input
                className="tuning-system-manager__input"
                id="creatorEnglishField"
                type="text"
                value={creatorEnglish ?? ""}
                onChange={(e) => setCreatorEnglish(e.target.value)}
              />
            </div>
            <div className="tuning-system-manager__input-container">
              <label className="tuning-system-manager__label" htmlFor="creatorArabicField">
                Creator (Arabic)
              </label>
              <input
                className="tuning-system-manager__input"
                id="creatorArabicField"
                type="text"
                value={creatorArabic ?? ""}
                onChange={(e) => setCreatorArabic(e.target.value)}
              />
            </div>
          </div>

          {/* Comments */}
          <div className="tuning-system-manager__group">
            <div className="tuning-system-manager__input-container">
              <label className="tuning-system-manager__label" htmlFor="commentsEnglishField">
                Comments (English)
              </label>
              <textarea
                rows={5}
                className="tuning-system-manager__input"
                id="commentsEnglishField"
                value={commentsEnglish}
                onChange={(e) => setCommentsEnglish(e.target.value)}
              />
            </div>

            <div className="tuning-system-manager__input-container">
              <label className="tuning-system-manager__label" htmlFor="commentsArabicField">
                Comments (Arabic)
              </label>
              <textarea
                rows={5}
                className="tuning-system-manager__input"
                id="commentsArabicField"
                value={commentsArabic}
                onChange={(e) => setCommentsArabic(e.target.value)}
              />
            </div>
          </div>
          <div className="tuning-system-manager__group">
            {/* Pitch Classes (textarea, each line => one element in string[]) */}
            <div className="tuning-system-manager__input-container">
              <label className="tuning-system-manager__label" htmlFor="pitchClassesField">
                Pitch Classes (one per line){" "}
                {detectPitchClassType(pitchClasses.split("\n")) !== "unknown" && (
                  <span className="tuning-system-manager__pitch-class-type">{"// " + detectPitchClassType(pitchClasses.split("\n"))}</span>
                )}
              </label>
              <textarea
                className="tuning-system-manager__textarea"
                id="pitchClassesField"
                rows={5}
                value={pitchClasses}
                onChange={(e) => setPitchClasses(e.target.value)}
              />
            </div>

            {/* Numeric fields */}
            <div className="tuning-system-manager__input-container">
              <div className="tuning-system-manager__input-container">
                <label className="tuning-system-manager__label" htmlFor="stringLengthField">
                  String Length
                </label>
                <input
                  className="tuning-system-manager__input"
                  id="stringLengthField"
                  type="number"
                  value={stringLength ?? 0}
                  onChange={(e) => setStringLength(Number(e.target.value))}
                />
              </div>

              <div className="tuning-system-manager__input-container">
                <label className="tuning-system-manager__label" htmlFor="refFreqField">
                  Reference Frequency
                </label>
                <input
                  className="tuning-system-manager__input"
                  id="refFreqField"
                  type="number"
                  value={referenceFrequency ?? 0}
                  onChange={(e) => setReferenceFrequency(Number(e.target.value))}
                />
              </div>
            </div>
          </div>

          {/* Buttons */}
          <div className="tuning-system-manager__buttons">
            <button className="tuning-system-manager__save-button" type="submit">
              {selectedTuningSystem ? "Save Tuning System Changes" : "Create New Tuning System"}
            </button>
            {selectedTuningSystem && (
              <button className="tuning-system-manager__delete-button" type="button" onClick={handleDelete}>
                Delete Tuning System
              </button>
            )}
          </div>
        </form>

        {pitchClassesArr.length !== 0 && (
          <div className="tuning-system-manager__starting-note-container">
            <div className="tuning-system-manager__starting-note-left">
              Start Note Names From:
              {noteNames.map((notes, index) => {
                const startingNote = notes[0];
                return (
                  <button
                    key={index}
                    className={
                      "tuning-system-manager__starting-note " +
                      (getFirstNoteName() === startingNote ? "tuning-system-manager__starting-note_selected" : "")
                    }
                    onClick={() => handleStartNoteNameChange(startingNote)}
                  >
                    {startingNote}
                  </button>
                );
              })}
              {isCurrentConfigurationNew() && (
                <button
                  className={"tuning-system-manager__starting-note tuning-system-manager__starting-note_unsaved"}
                  // Optionally, you can provide an onClick if you want to re-select it.
                  onClick={() => {
                    // For an unsaved config, you might just leave it as is or perform additional logic.
                    console.log("New unsaved configuration selected:", getFirstNoteName());
                  }}
                >
                  {getFirstNoteName()} (unsaved)
                </button>
              )}
              <button
                className={"tuning-system-manager__starting-note-button tuning-system-manager__starting-note-button_reset"}
                onClick={() => handleStartNoteNameChange("none")}
              >
                Reset Note Names
              </button>
            </div>
            <div className="tuning-system-manager__starting-note-right">
              <button
                className="tuning-system-manager__starting-note-button tuning-system-manager__starting-note-button_save"
                onClick={handleSaveStartingNoteConfiguration}
                disabled={!haveIndicesChanged() || getFirstNoteName() === "none"}
              >
                Save Note Name Configuration
              </button>
              <button
                className="tuning-system-manager__starting-note-button tuning-system-manager__starting-note-button_delete"
                onClick={handleDeleteStartingNoteConfiguration}
                disabled={getFirstNoteName() === "none"}
              >
                Delete Note Name Configuration
              </button>
            </div>
          </div>
        )}
      </details>

      <div className="tuning-system-manager__grid-wrapper">{renderNoteNameGrid()}</div>
    </div>
  );
}<|MERGE_RESOLUTION|>--- conflicted
+++ resolved
@@ -632,13 +632,9 @@
                 } else {
                   return (
                     <td key={colIndex} className={isCellSelected(octave, colIndex) ? "tuning-system-manager__cell-selected" : ""}>
-<<<<<<< HEAD
-                      {currentVal === "none" ? "(none)" : currentVal}
-=======
                       {currentVal === "none"
                         ? "(none)"
                         : currentVal.replace(/\//g, '/\u200B')}
->>>>>>> 6e753c56
                     </td>
                   );
                 }
@@ -650,12 +646,7 @@
               {pitchClassesArr.map((_, colIndex) => (
                 <td key={colIndex} className={isCellSelected(octave, colIndex) ? "tuning-system-manager__cell-selected" : ""}>
                   {octave === 1 || octave === 2 ? (
-<<<<<<< HEAD
-                    <select
-                      className="tuning-system-manager__select-abjad"
-=======
                     <select className="tuning-system-manager__select-abjad"
->>>>>>> 6e753c56
                       value={selectedAbjadNames[colIndex + (octave === 1 ? 0 : numberOfPitchClasses)] || ""}
                       onChange={(e) => handleAbjadSelect(colIndex, e.target.value, octave)}
                     >
