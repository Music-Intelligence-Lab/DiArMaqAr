"use client";

import React, { useEffect, useState, useRef, useMemo } from "react";
import useAppContext from "@/contexts/app-context";
import useFilterContext from "@/contexts/filter-context";
import useSoundContext from "@/contexts/sound-context";
import TuningSystem from "@/models/TuningSystem";
import detectPitchClassType from "@/functions/detectPitchClassType";
import convertPitchClass from "@/functions/convertPitchClass";
import NoteName, {
  octaveOneNoteNames,
  octaveTwoNoteNames,
  TransliteratedNoteNameOctaveOne,
  TransliteratedNoteNameOctaveTwo,
  getNoteNameIndex,
} from "@/models/NoteName";
import FileDownloadIcon from "@mui/icons-material/FileDownload";
import { updateTuningSystems } from "@/functions/update";
import getFirstNoteName from "@/functions/getFirstNoteName";
import { SourcePageReference } from "@/models/bibliography/Source";
import { exportTuningSystem } from "@/functions/export";
import TuningSystemOctaveTables from "./tuning-system-octave-tables";
import JinsDetails from "@/models/Jins";
import MaqamDetails from "@/models/Maqam";

function isTuningSystemDisabled(
  tuningSystem: TuningSystem,
  selectedJinsDetails: JinsDetails | null,
  selectedMaqamDetails: MaqamDetails | null
): { disabled: boolean; noteName: string } {
  const shiftedNoteNames = tuningSystem.getSetsOfNoteNamesShiftedUpAndDown();

  if (!selectedJinsDetails && !selectedMaqamDetails) return { disabled: false, noteName: "" };

  if (selectedJinsDetails) {
    for (const set of shiftedNoteNames) {
      if (selectedJinsDetails.isJinsSelectable(set)) {
        const firstNoteName = set[set.length / 3];
        return { disabled: false, noteName: firstNoteName };
      }
    }
  } else if (selectedMaqamDetails) {
    for (const set of shiftedNoteNames) {
      if (selectedMaqamDetails.isMaqamSelectable(set)) {
        const firstNoteName = set[set.length / 3];
        return { disabled: false, noteName: firstNoteName };
      }
    }
  }

  return { disabled: true, noteName: "" };
}

export default function TuningSystemManager({ admin }: { admin: boolean }) {
  const {
    tuningSystems,
    setTuningSystems,
    selectedTuningSystem,
    setSelectedTuningSystem,
    tuningSystemPitchClasses,
    setTuningSystemPitchClasses,
    referenceFrequencies,
    setReferenceFrequencies,
    selectedIndices,
    setSelectedIndices,
    originalIndices,
    setOriginalIndices,
    mapIndices,
    clearSelections,
    handleStartNoteNameChange,
    sources,
    selectedAbjadNames,
    setSelectedAbjadNames,
    selectedJinsDetails,
    selectedMaqamDetails,
  } = useAppContext();

  const { tuningSystemsFilter, setTuningSystemsFilter } = useFilterContext();

  const { clearHangingNotes } = useSoundContext();

  const alKindiPitchClasses = [
    "1/1",
    "256/243",
    "9/8",
    "32/27",
    "81/64",
    "4/3",
    "1024/729",
    "3/2",
    "128/81",
    "27/16",
    "16/9",
    "4096/2187",
  ];

  const alKindiNoteNames = [
    "ʿushayrān",
    "ʿajam ʿushayrān",
    "kawasht",
    "rāst",
    "zirguleh",
    "dūgāh",
    "kurdī",
    "buselīk/ʿushshāq",
    "chahargāh",
    "ḥijāz",
    "nawā",
    "ḥiṣār",
    "ḥuseinī",
    "ʿajam",
    "māhūr",
    "kurdān",
    "shahnāz",
    "muḥayyar",
    "sunbuleh/zawāl",
    "jawāb buselīk",
    "mahurān",
    "jawāb ḥijāz",
    "saham/ramal tūtī",
    "jawāb ḥiṣār",
    "jawāb ḥuseinī",
  ];

  const [sortOption, setSortOption] = useState<
    "id" | "creatorEnglish" | "year"
  >("year");

  const tabs = [
    { label: "all", min: -Infinity, max: Infinity },
    { label: "8th–10th c. CE", min: 700, max: 999 },
    { label: "11th–15th c. CE", min: 1000, max: 1499 },
    { label: "16th–19th c. CE", min: 1500, max: 1899 },
    { label: "20th–21st c. CE", min: 1900, max: 2100 },
  ];

  // MARK: States
  // Local state that mirrors the selected or “new” system’s fields
  const [titleEnglish, setTitleEnglish] = useState("");
  const [titleArabic, setTitleArabic] = useState("");
  const [year, setYear] = useState("");
  const [sourceEnglish, setSourceEnglish] = useState("");
  const [sourceArabic, setSourceArabic] = useState("");
  const [sourcePageReferences, setSourcePageReferences] = useState<
    SourcePageReference[]
  >([]);
  const [creatorEnglish, setCreatorEnglish] = useState("");
  const [creatorArabic, setCreatorArabic] = useState("");
  const [commentsEnglish, setCommentsEnglish] = useState("");
  const [commentsArabic, setCommentsArabic] = useState("");

  const [stringLength, setStringLength] = useState<number>(0);
  const [defaultReferenceFrequency, setDefaultReferenceFrequency] =
    useState<number>(0);

  const octaveScrollRefs = [
    useRef<HTMLDivElement>(null),
    useRef<HTMLDivElement>(null),
    useRef<HTMLDivElement>(null),
    useRef<HTMLDivElement>(null),
  ];

  const tuningSystemPitchClassesArray = tuningSystemPitchClasses
    .split("\n")
    .map((p) => p.trim())
    .filter((p) => p.length > 0);

  useEffect(() => {
    if (selectedTuningSystem) {
      setTitleEnglish(selectedTuningSystem.getTitleEnglish());
      setTitleArabic(selectedTuningSystem.getTitleArabic());
      setYear(selectedTuningSystem.getYear());
      setSourceEnglish(selectedTuningSystem.getSourceEnglish());
      setSourceArabic(selectedTuningSystem.getSourceArabic());
      setSourcePageReferences(selectedTuningSystem.getSourcePageReferences());
      setCreatorEnglish(selectedTuningSystem.getCreatorEnglish());
      setCreatorArabic(selectedTuningSystem.getCreatorArabic());
      setCommentsEnglish(selectedTuningSystem.getCommentsEnglish());
      setCommentsArabic(selectedTuningSystem.getCommentsArabic());
      setTuningSystemPitchClasses(
        selectedTuningSystem.getPitchClasses().join("\n")
      );
      setSelectedAbjadNames(selectedTuningSystem.getAbjadNames());
      setStringLength(selectedTuningSystem.getStringLength());
      setReferenceFrequencies(selectedTuningSystem.getReferenceFrequencies());
      setDefaultReferenceFrequency(
        selectedTuningSystem.getDefaultReferenceFrequency()
      );
    }
  }, [selectedTuningSystem]);

  useEffect(() => {
    const syncScroll = (sourceIdx: number, newScrollLeft: number) => {
      octaveScrollRefs.forEach((r, idx) => {
        if (idx !== sourceIdx && r.current) {
          if (r.current.scrollLeft !== newScrollLeft) {
            r.current.scrollLeft = newScrollLeft;
          }
        }
      });
    };

    const cleanups = octaveScrollRefs.map((ref, idx) => {
      const el = ref.current;
      if (!el) return () => {};
      const handler = () => {
        const x = el.scrollLeft;
        syncScroll(idx, x);
      };
      el.addEventListener("scroll", handler, { passive: true });
      return () => {
        el.removeEventListener("scroll", handler);
      };
    });

    return () => {
      cleanups.forEach((cleanup) => cleanup());
    };
  }, [octaveScrollRefs]);

  const sortedTuningSystems = [...tuningSystems].sort((a, b) => {
    switch (sortOption) {
      case "creatorEnglish":
        return a.getCreatorEnglish().localeCompare(b.getCreatorEnglish());

      case "year":
        return a.getYear().localeCompare(b.getYear(), undefined, {
          numeric: true,
          sensitivity: "base",
        });

      case "id":
      default:
        return a.getId().localeCompare(b.getId());
    }
  });

  function getYearNum(ts: any) {
    const y = parseInt(ts.getYear?.() ?? ts.year ?? "");
    return isNaN(y) ? 0 : y;
  }

  // Filter tuning systems by period tab
  const filteredTuningSystems = useMemo(() => {
    const tab = tabs.find((t) => t.label === tuningSystemsFilter);
    if (!tab || tab.label === "all") return sortedTuningSystems;
    return sortedTuningSystems.filter((ts) => {
      const y = getYearNum(ts);
      return y >= tab.min && y <= tab.max;
    });
  }, [sortedTuningSystems, tuningSystemsFilter]);

  // MARK: Tuning System Function Handlers

  // Clears the form for creating a new TuningSystem:
  const resetFormForNewSystem = () => {
    setTitleEnglish("");
    setTitleArabic("");
    setYear("");
    setSourceEnglish("");
    setSourceArabic("");
    setSourcePageReferences([]);
    setCreatorEnglish("");
    setCreatorArabic("");
    setCommentsEnglish("");
    setCommentsArabic("");
    setTuningSystemPitchClasses("");
    setStringLength(0);
    setDefaultReferenceFrequency(0);
    setSelectedIndices([]);
    setSelectedAbjadNames([]);

    clearSelections();

    mapIndices([], 0, false);
  };

  // When user changes the dropdown (overall TuningSystem):
  const handleTuningSystemChange = (
    e: React.ChangeEvent<HTMLSelectElement>
  ) => {
    const id = e.target.value;

    clearSelections();
    if (id === "") {
      setSelectedTuningSystem(null);
      resetFormForNewSystem();
    } else if (id === "new") {
      setSelectedTuningSystem(TuningSystem.createBlankTuningSystem());
    } else {
      const chosen = tuningSystems.find((ts) => ts.getId() === id);
      if (chosen) {
        // set the chosen system
        setSelectedTuningSystem(chosen);
        handleStartNoteNameChange(
          "",
          chosen.getNoteNames(),
          chosen.getPitchClasses().length
        );
      }
    }
  };

  const handleTuningSystemClick = (ts: TuningSystem, noteName: NoteName = "") => {
    setSelectedTuningSystem(ts);
<<<<<<< HEAD
    handleStartNoteNameChange(noteName, ts.getNoteNames(), ts.getPitchClasses().length);
=======
    handleStartNoteNameChange(
      "",
      ts.getNoteNames(),
      ts.getPitchClasses().length
    );
>>>>>>> 62f6fddf
    clearHangingNotes();
  };

  const updateSourceRefs = (
    index: number,
    newRef: Partial<SourcePageReference>
  ) => {
    const list = [...sourcePageReferences];
    list[index] = { ...list[index], ...newRef } as SourcePageReference;
    setSourcePageReferences(list);
  };

  const removeSourceRef = (index: number) => {
    const refs = sourcePageReferences;
    const newList = refs.filter((_, i) => i !== index);
    setSourcePageReferences(newList);
  };

  const addSourceRef = () => {
    const refs = sourcePageReferences;
    const newRef: SourcePageReference = { sourceId: "", page: "" };
    const newList = [...refs, newRef];
    setSourcePageReferences(newList);
  };

  // Handle creating or updating a system:
  const handleSaveTuningSystem = (givenNoteNames: NoteName[][] = []) => {
    const usedNoteNames =
      givenNoteNames.length > 0
        ? givenNoteNames
        : selectedTuningSystem?.getNoteNames() || [[]];

    if (selectedTuningSystem) {
      const updated = new TuningSystem(
        titleEnglish,
        titleArabic,
        year,
        sourceEnglish,
        sourceArabic,
        sourcePageReferences,
        creatorEnglish,
        creatorArabic,
        commentsEnglish,
        commentsArabic,
        tuningSystemPitchClassesArray,
        usedNoteNames,
        selectedAbjadNames,
        Number(stringLength),
        referenceFrequencies,
        Number(defaultReferenceFrequency),
        true
      );
      const updatedList = selectedTuningSystem.isSaved()
<<<<<<< HEAD
        ? tuningSystems.map((ts) => (ts.getId() === selectedTuningSystem.getId() ? updated : ts))
=======
        ? tuningSystems.map((ts) =>
            ts.getId() === selectedTuningSystem.getId() ? updated : ts
          )
>>>>>>> 62f6fddf
        : [...tuningSystems, updated];
      updateTuningSystems(updatedList);
      setTuningSystems(updatedList);
      setSelectedTuningSystem(updated);
      clearSelections();
    } else {
      // Creating a new TuningSystem
      const newSystem = new TuningSystem(
        titleEnglish,
        titleArabic,
        year,
        sourceEnglish,
        sourceArabic,
        sourcePageReferences,
        creatorEnglish,
        creatorArabic,
        commentsEnglish,
        commentsArabic,
        tuningSystemPitchClassesArray,
        usedNoteNames,
        selectedAbjadNames,
        Number(stringLength),
        referenceFrequencies,
        Number(defaultReferenceFrequency),
        true
      );
      const updatedList = [...tuningSystems, newSystem];
      updateTuningSystems(updatedList);
      setTuningSystems(updatedList);
      setSelectedTuningSystem(newSystem);
    }
  };

  // Handle delete
  const handleDelete = () => {
    if (selectedTuningSystem) {
      const updatedList = tuningSystems.filter(
        (ts) => ts.getId() !== selectedTuningSystem.getId()
      );
      updateTuningSystems(updatedList);
      setTuningSystems(updatedList);
      setSelectedTuningSystem(null);
      resetFormForNewSystem();
      clearSelections();
    }
  };
  function handlePitchClassesChange(e: React.ChangeEvent<HTMLTextAreaElement>) {
    const raw = e.target.value;
    setTuningSystemPitchClasses(raw);

    // 1. Recompute the array of pitch‐classes
    const newArr = raw
      .split("\n")
      .map((p) => p.trim())
      .filter((p) => p.length > 0);

    // 2. Detect type (fraction/decimal/cents/stringLength/unknown)
    const typeOfPitchClass = detectPitchClassType(newArr);

    // 3. Build initial newSelectedIndices[] exactly as before:
    const newSelectedIndices = Array.from({ length: newArr.length }, () => -1);

    if (typeOfPitchClass !== "unknown") {
      for (let i = 0; i < newArr.length; i++) {
        const pitchClass = newArr[i];
        const conv = convertPitchClass(
          pitchClass,
          typeOfPitchClass,
          stringLength,
          defaultReferenceFrequency
        );
        const fraction = conv?.fraction;
        if (fraction) {
          const idx = alKindiPitchClasses.indexOf(fraction);
          if (idx >= 0) {
            // first try octaveOne
            const o1 = octaveOneNoteNames.indexOf(
              alKindiNoteNames[idx] as TransliteratedNoteNameOctaveOne
            );
            if (o1 >= 0) {
              newSelectedIndices[i] = o1;
            } else {
              // otherwise try octaveTwo
              const o2 = octaveTwoNoteNames.indexOf(
                alKindiNoteNames[idx] as TransliteratedNoteNameOctaveTwo
              );
              if (o2 >= 0) {
                newSelectedIndices[i] = octaveOneNoteNames.length + o2;
              }
            }
          }
        }
      }
    }

    // 4. “Cascade‐fill” every remaining -1 so that no indices stay undefined.
    //    We treat the combined octave‐1 + octave‐2 arrays as a single “row”:
    const TOTAL_NOTE_NAMES =
      octaveOneNoteNames.length + octaveTwoNoteNames.length;

    // If the very first column is still -1, force it to 0:
    if (newSelectedIndices[0] < 0) {
      newSelectedIndices[0] = 0;
    }

    // Keep track of “last valid” as we scan left→right
    let lastValidIndex = newSelectedIndices[0];

    for (let i = 1; i < newSelectedIndices.length; i++) {
      if (newSelectedIndices[i] < 0) {
        // no match at i, so cascade from lastValidIndex
        let candidate = lastValidIndex + 1;
        if (candidate >= TOTAL_NOTE_NAMES) {
          // if we would run past the end of our combined row, clamp to the topmost index
          candidate = TOTAL_NOTE_NAMES - 1;
        }
        newSelectedIndices[i] = candidate;
      }
      // update lastValidIndex (whether it was originally set or just cascaded)
      lastValidIndex = newSelectedIndices[i];
    }

    setSelectedIndices(newSelectedIndices);

    // 5. Re‐pad selectedAbjadNames to length = newArr.length * 2
    const totalAbjadSlots = newArr.length * 2;
    const padded = Array(totalAbjadSlots).fill("");
    setSelectedAbjadNames(padded);
  }

  // MARK: Note Names Function Handlers

  const haveIndicesChanged = () => {
    return (
      JSON.stringify(originalIndices) !== JSON.stringify(selectedIndices) ||
<<<<<<< HEAD
      JSON.stringify(selectedTuningSystem?.getReferenceFrequencies()) !== JSON.stringify(referenceFrequencies)
=======
      JSON.stringify(selectedTuningSystem?.getReferenceFrequencies()) !==
        JSON.stringify(referenceFrequencies)
>>>>>>> 62f6fddf
    );
  };

  const handleSaveStartingNoteConfiguration = () => {
    clearSelections();
    if (selectedTuningSystem && haveIndicesChanged()) {
      const newNoteSet = selectedIndices.map((idx) => {
        if (idx < 0) return "none";
        const O1_LEN = octaveOneNoteNames.length;
        if (idx < O1_LEN) {
          return octaveOneNoteNames[idx];
        } else {
          return octaveTwoNoteNames[idx - O1_LEN];
        }
      });

      const firstNote = newNoteSet[0];

      const noteNames = selectedTuningSystem.getNoteNames();

      const newNoteNames = [
        ...noteNames.filter((setOfNotes) => setOfNotes[0] !== firstNote),
      ];
      newNoteNames.push(newNoteSet);

      handleSaveTuningSystem(newNoteNames);

      setOriginalIndices(selectedIndices);
    }
  };

  const handleDeleteStartingNoteConfiguration = () => {
    if (!selectedTuningSystem) return;

    const newNoteSet = selectedIndices.map((idx) =>
      idx >= 0 ? octaveOneNoteNames[idx] : "none"
    );
    const firstNote = newNoteSet[0];

    if (firstNote === "none") return;

    const noteNames = selectedTuningSystem?.getNoteNames() || [[]];

    const newNoteNames = [
      ...noteNames.filter((setOfNotes) => setOfNotes[0] !== firstNote),
    ];
    setSelectedTuningSystem(
      selectedTuningSystem.copyWithNewSetOfNoteNames(newNoteNames)
    );

    setSelectedIndices(Array(selectedIndices.length).fill(-1));
    setOriginalIndices(Array(selectedIndices.length).fill(-1));
  };

  // Here, we do separate calls:
  const isCurrentConfigurationNew = () => {
    const currentFirst = getFirstNoteName(selectedIndices);
    if (currentFirst === "none") return false;
    const noteNames = selectedTuningSystem?.getNoteNames() || [[]];
    return !noteNames.some((config) => config[0] === currentFirst);
  };

  // MARK: Main Component

  return (
    <div className="tuning-system-manager">
      {/*       <details open={true} className="tuning-system-manager__details">
         <summary className="tuning-system-manager__summary">
        <h2 className="tuning-system-manager__header">Tanghīm (tuning system)</h2>
      </summary>
      */}
      {admin && (
        <div className="tuning-system-manager__group">
          <div className="tuning-system-manager__input-container">
            <label
              className="tuning-system-manager__label"
              htmlFor="tuningSystemSelect"
            >
              Select Tuning System or Create New:
            </label>
            <select
              className="tuning-system-manager__select"
              id="tuningSystemSelect"
              onChange={handleTuningSystemChange}
              value={
                selectedTuningSystem
                  ? selectedTuningSystem.isSaved()
                    ? selectedTuningSystem.getId()
                    : "new"
                  : ""
              }
            >
              <option value="">-- None --</option>
              <option value="new">-- Create New System --</option>
              {sortedTuningSystems.map((system) => (
                <option key={system.getId()} value={system.getId()}>
                  {system.stringify()}
                </option>
              ))}
            </select>
          </div>
          <div className="tuning-system-manager__input-container">
            <label
              className="tuning-system-manager__label"
              htmlFor="sortOptionSelect"
              style={{ marginRight: "8px" }}
            >
              Sort By:
            </label>
            <select
              className="tuning-system-manager__select"
              id="sortOptionSelect"
              value={sortOption}
<<<<<<< HEAD
              onChange={(e) => setSortOption(e.target.value as "id" | "creatorEnglish" | "year")}
=======
              onChange={(e) =>
                setSortOption(
                  e.target.value as "id" | "creatorEnglish" | "year"
                )
              }
>>>>>>> 62f6fddf
            >
              <option value="id">ID</option>
              <option value="creatorEnglish">Creator (English)</option>
              <option value="year">Year</option>
            </select>
          </div>
        </div>
      )}

      {admin && selectedTuningSystem && (
        <div className="tuning-system-manager__form">
          {/* Identification / Titles */}
          <div className="tuning-system-manager__group">
            <div className="tuning-system-manager__input-container">
              <label
                className="tuning-system-manager__label"
                htmlFor="titleEnglishField"
              >
                Title (English)
              </label>
              <input
                className="tuning-system-manager__input"
                id="titleEnglishField"
                type="text"
                value={titleEnglish ?? ""}
                onChange={(e) => setTitleEnglish(e.target.value)}
              />
            </div>

            <div className="tuning-system-manager__input-container">
              <label
                className="tuning-system-manager__label"
                htmlFor="titleArabicField"
              >
                Title (Arabic)
              </label>
              <input
                className="tuning-system-manager__input"
                id="titleArabicField"
                type="text"
                value={titleArabic ?? ""}
                onChange={(e) => setTitleArabic(e.target.value)}
              />
            </div>

            {/* Year / Source / Creator */}
            <div className="tuning-system-manager__input-container">
              <label
                className="tuning-system-manager__label"
                htmlFor="yearField"
              >
                Year
              </label>
              <input
                className="tuning-system-manager__input"
                id="yearField"
                type="text"
                value={year ?? ""}
                onChange={(e) => setYear(e.target.value)}
              />
            </div>
          </div>

          <div className="tuning-system-manager__group">
            <div className="tuning-system-manager__sources-select-container">
              {sourcePageReferences.length < 6 && (
                <button
                  className="tuning-system-manager__source-add-button"
                  onClick={addSourceRef}
                >
                  Add Source
                </button>
              )}
              {sourcePageReferences.map((ref, idx) => (
<<<<<<< HEAD
                <div key={idx} className="tuning-system-manager__source-select-item">
                  <select
                    className="tuning-system-manager__source-select"
                    value={ref.sourceId}
                    onChange={(e) => updateSourceRefs(idx, { sourceId: e.target.value })}
=======
                <div
                  key={idx}
                  className="tuning-system-manager__source-select-item"
                >
                  <select
                    className="tuning-system-manager__source-select"
                    value={ref.sourceId}
                    onChange={(e) =>
                      updateSourceRefs(idx, { sourceId: e.target.value })
                    }
>>>>>>> 62f6fddf
                  >
                    <option value="">Select source</option>
                    {sources.map((s) => (
                      <option key={s.getId()} value={s.getId()}>
                        {s.getTitleEnglish()}
                      </option>
                    ))}
                  </select>
                  <input
                    className="tuning-system-manager__source-input"
                    type="text"
                    value={ref.page}
                    placeholder="Page"
<<<<<<< HEAD
                    onChange={(e) => updateSourceRefs(idx, { page: e.target.value })}
                  />
                  <button className="jins-manager__source-delete-button" onClick={() => removeSourceRef(idx)}>
=======
                    onChange={(e) =>
                      updateSourceRefs(idx, { page: e.target.value })
                    }
                  />
                  <button
                    className="jins-manager__source-delete-button"
                    onClick={() => removeSourceRef(idx)}
                  >
>>>>>>> 62f6fddf
                    Delete
                  </button>
                </div>
              ))}
            </div>

            <div className="tuning-system-manager__input-container">
              <label
                className="tuning-system-manager__label"
                htmlFor="creatorEnglishField"
              >
                Creator (English)
              </label>
              <input
                className="tuning-system-manager__input"
                id="creatorEnglishField"
                type="text"
                value={creatorEnglish ?? ""}
                onChange={(e) => setCreatorEnglish(e.target.value)}
              />
            </div>
            <div className="tuning-system-manager__input-container">
              <label
                className="tuning-system-manager__label"
                htmlFor="creatorArabicField"
              >
                Creator (Arabic)
              </label>
              <input
                className="tuning-system-manager__input"
                id="creatorArabicField"
                type="text"
                value={creatorArabic ?? ""}
                onChange={(e) => setCreatorArabic(e.target.value)}
              />
            </div>
          </div>

          {/* Comments */}
          <div className="tuning-system-manager__group">
            <div className="tuning-system-manager__input-container">
              <label
                className="tuning-system-manager__label"
                htmlFor="commentsEnglishField"
              >
                Comments (English)
              </label>
              <textarea
                rows={5}
                className="tuning-system-manager__input"
                id="commentsEnglishField"
                value={commentsEnglish}
                onChange={(e) => setCommentsEnglish(e.target.value)}
              />
            </div>

            <div className="tuning-system-manager__input-container">
              <label
                className="tuning-system-manager__label"
                htmlFor="commentsArabicField"
              >
                Comments (Arabic)
              </label>
              <textarea
                rows={5}
                className="tuning-system-manager__input"
                id="commentsArabicField"
                value={commentsArabic}
                onChange={(e) => setCommentsArabic(e.target.value)}
              />
            </div>
          </div>
          <div className="tuning-system-manager__group">
            {/* Pitch Classes (textarea, each line => one element in string[]) */}
            <div className="tuning-system-manager__input-container">
              <label
                className="tuning-system-manager__label"
                htmlFor="pitchClassesField"
              >
                Pitch Classes (one per line){" "}
<<<<<<< HEAD
                {detectPitchClassType(tuningSystemPitchClasses.split("\n")) !== "unknown" && (
                  <span className="tuning-system-manager__pitch-class-type">
                    {"// " + detectPitchClassType(tuningSystemPitchClasses.split("\n"))}
=======
                {detectPitchClassType(tuningSystemPitchClasses.split("\n")) !==
                  "unknown" && (
                  <span className="tuning-system-manager__pitch-class-type">
                    {"// " +
                      detectPitchClassType(
                        tuningSystemPitchClasses.split("\n")
                      )}
>>>>>>> 62f6fddf
                  </span>
                )}
              </label>
              <textarea
                className="tuning-system-manager__textarea"
                id="pitchClassesField"
                rows={5}
                value={tuningSystemPitchClasses}
                onChange={handlePitchClassesChange}
              />
            </div>

            {/* Numeric fields */}
            <div className="tuning-system-manager__input-container">
              <div className="tuning-system-manager__input-container">
                <label
                  className="tuning-system-manager__label"
                  htmlFor="stringLengthField"
                >
                  String Length
                </label>
                <input
                  className="tuning-system-manager__input"
                  id="stringLengthField"
                  type="number"
                  value={stringLength ?? 0}
                  onChange={(e) => setStringLength(Number(e.target.value))}
                />
              </div>

              <div className="tuning-system-manager__input-container">
                <label
                  className="tuning-system-manager__label"
                  htmlFor="refFreqField"
                >
                  Default Reference Frequency
                </label>
                <input
                  className="tuning-system-manager__input"
                  id="refFreqField"
                  type="number"
                  value={defaultReferenceFrequency ?? 0}
                  onChange={(e) =>
                    setDefaultReferenceFrequency(Number(e.target.value))
                  }
                />
              </div>
            </div>
          </div>

          {/* Buttons */}
          <div className="tuning-system-manager__buttons">
            <button
              className="tuning-system-manager__save-button"
              onClick={() => handleSaveTuningSystem()}
<<<<<<< HEAD
              disabled={!(!haveIndicesChanged() || getFirstNoteName(selectedIndices) === "none")}
            >
              {selectedTuningSystem.isSaved() ? "Save Tuning System Changes" : "Create New Tuning System"}
=======
              disabled={
                !(
                  !haveIndicesChanged() ||
                  getFirstNoteName(selectedIndices) === "none"
                )
              }
            >
              {selectedTuningSystem.isSaved()
                ? "Save Tuning System Changes"
                : "Create New Tuning System"}
>>>>>>> 62f6fddf
            </button>
            {selectedTuningSystem && (
              <button
                className="tuning-system-manager__delete-button"
                type="button"
                onClick={handleDelete}
              >
                Delete Tuning System
              </button>
            )}
          </div>
        </div>
      )}

      {!admin && (
        <div className="tuning-system-manager__tabs">
          {tabs.map((tab) => {
            let count = 0;
            if (tab.label === "All") {
              count = sortedTuningSystems.length;
            } else {
              count = sortedTuningSystems.filter((ts) => {
                const y = getYearNum(ts);
                return y >= tab.min && y <= tab.max;
              }).length;
            }
            return (
              <button
                key={tab.label}
                className={
                  "tuning-system-manager__tab" +
                  (tuningSystemsFilter === tab.label
                    ? " tuning-system-manager__tab_active"
                    : "")
                }
                onClick={() => setTuningSystemsFilter(tab.label)}
              >
                {tab.label.charAt(0).toUpperCase() + tab.label.slice(1)}{" "}
                <span className="tuning-system-manager__tab-count">
                  ({count})
                </span>
              </button>
            );
          })}
        </div>
      )}

      {!admin && (
        <div className="tuning-system-manager__carousel">
          <button
            className="carousel-button carousel-button-prev"
            onClick={() => {
              const container = document.querySelector(
                ".tuning-system-manager__list"
              );
              if (container)
                container.scrollBy({ left: -635, behavior: "smooth" });
            }}
          >
            ‹
          </button>
          <div
            className="tuning-system-manager__list"
            style={{
              gridTemplateColumns: `repeat(${Math.ceil(
                filteredTuningSystems.length / 3
              )}, minmax(430px, 1fr))`,
            }}
          >
            {filteredTuningSystems.length === 0 ? (
              <p>No tuning systems available.</p>
            ) : (
              filteredTuningSystems.map((tuningSystem, index) => (
                <div
                  key={index}
                  className={
                    "tuning-system-manager__item " +
<<<<<<< HEAD
                    (isTuningSystemDisabled(tuningSystem, selectedJinsDetails, selectedMaqamDetails).disabled
                      ? "tuning-system-manager__item_disabled "
                      : "") +
                    (tuningSystem.getId() === selectedTuningSystem?.getId() ? "tuning-system-manager__item_selected " : "")
=======
                    (tuningSystem.getId() === selectedTuningSystem?.getId()
                      ? "tuning-system-manager__item_selected "
                      : "")
>>>>>>> 62f6fddf
                  }
                  onClick={() => {
                    const { noteName } = isTuningSystemDisabled(tuningSystem, selectedJinsDetails, selectedMaqamDetails);
                    handleTuningSystemClick(tuningSystem, noteName);
                  }}
                >
                  <strong className="tuning-system-manager__item-english-creator">{`${tuningSystem.getCreatorEnglish()} (${tuningSystem.getYear()})`}</strong>
                  <strong className="tuning-system-manager__item-english-title">
                    {tuningSystem.getTitleEnglish()}
                  </strong>
                </div>
              ))
            )}
          </div>
          <button
            className="carousel-button carousel-button-next"
            onClick={() => {
              const container = document.querySelector(
                ".tuning-system-manager__list"
              );
              if (container)
                container.scrollBy({ left: 635, behavior: "smooth" });
            }}
          >
            ›
          </button>
        </div>
      )}
      <div className="tuning-system-manager__options-container">
        {/*         {!admin && (
          <div className="tuning-system-manager__sorting-options">
            <label
              className="tuning-system-manager__sorting-label"
              htmlFor="sortOptionSelect"
            >
              Sort By:
            </label>
            {
              <button
                className={
                  "tuning-system-manager__sorting-button " +
                  (sortOption === "id"
                    ? "tuning-system-manager__sorting-button_selected"
                    : "")
                }
                onClick={() => setSortOption("id")}
              >
                ID
              </button>
            }{" "}
            <button
              className={
                "tuning-system-manager__sorting-button " +
                (sortOption === "creatorEnglish"
                  ? "tuning-system-manager__sorting-button_selected"
                  : "")
              }
              onClick={() => setSortOption("creatorEnglish")}
            >
              Creator (English)
            </button>
            <button
              className={
                "tuning-system-manager__sorting-button " +
                (sortOption === "year"
                  ? "tuning-system-manager__sorting-button_selected"
                  : "")
              }
              onClick={() => setSortOption("year")}
            >
              Year
            </button>
            
          </div>
        )} */}

        {tuningSystemPitchClassesArray.length !== 0 && selectedTuningSystem && (
          <div className="tuning-system-manager__starting-note-container">
            <div className="tuning-system-manager__starting-note-left">
              Starting Note Name:
              {[...selectedTuningSystem.getNoteNames()]
                .sort(
                  (a, b) =>
                    getNoteNameIndex(a[0] ?? 0) - getNoteNameIndex(b[0] ?? 0)
                )
                .map((notes, index) => {
                  const startingNote = notes[0];
                  return (
                    <div
                      className="tuning-system-manager__starting-note"
                      key={index}
                    >
                      <button
                        className={
                          "tuning-system-manager__starting-note-button " +
<<<<<<< HEAD
                          (getFirstNoteName(selectedIndices) === startingNote ? "tuning-system-manager__starting-note-button_selected" : "")
=======
                          (getFirstNoteName(selectedIndices) === startingNote
                            ? "tuning-system-manager__starting-note-button_selected"
                            : "")
>>>>>>> 62f6fddf
                        }
                        onClick={() => handleStartNoteNameChange(startingNote)}
                      >
                        {startingNote}
                      </button>
                      <label htmlFor="reference-frequency-input">
                        <input
                          type="number"
                          id="reference-frequency-input"
                          value={referenceFrequencies[startingNote] ?? 0}
                          onChange={(e) => {
                            const val = Number(e.target.value);
                            setReferenceFrequencies((prev) => ({
                              ...prev,
                              [startingNote]: val,
                            }));
                          }}
                          className="tuning-system-manager__starting-note-input"
                        />{" "}
                        Hz
                      </label>
                    </div>
                  );
                })}
              {isCurrentConfigurationNew() && (
                <div className="tuning-system-manager__starting-note">
                  <button
                    className={
                      "tuning-system-manager__starting-note-button tuning-system-manager__starting-note-button_unsaved tuning-system-manager__starting-note-button_selected"
                    }
                  >
                    {getFirstNoteName(selectedIndices)} (unsaved)
                  </button>
                  <label htmlFor="reference-frequency-input">
                    Frequency (Hz):
                    <input
                      type="number"
                      id="reference-frequency-input"
                      disabled={!admin}
                      value={
                        referenceFrequencies[
                          getFirstNoteName(selectedIndices)
                        ] ?? 0
                      }
                      onChange={(e) => {
                        const val = Number(e.target.value);
                        setReferenceFrequencies((prev) => ({
                          ...prev,
                          [getFirstNoteName(selectedIndices)]: val,
                        }));
                      }}
                      className="tuning-system-manager__starting-note-input"
                    />
                  </label>
                </div>
              )}
            </div>
            {admin && (
              <div className="tuning-system-manager__starting-note-right">
                <button
                  className="tuning-system-manager__starting-note-button tuning-system-manager__starting-note-button_save"
                  onClick={handleSaveStartingNoteConfiguration}
                  disabled={
                    !haveIndicesChanged() ||
                    getFirstNoteName(selectedIndices) === "none"
                  }
                >
                  Save Note Name Configuration
                </button>
                <button
                  className="tuning-system-manager__starting-note-button tuning-system-manager__starting-note-button_delete"
                  onClick={handleDeleteStartingNoteConfiguration}
                  disabled={getFirstNoteName(selectedIndices) === "none"}
                >
                  Delete Note Name Configuration
                </button>
              </div>
            )}
          </div>
        )}

        {selectedTuningSystem && (
          <div className="tuning-system-manager__export-container">
            Export:
            <button
              className="tuning-system-manager__export-button"
              onClick={() => {
                const firstNote = getFirstNoteName(selectedIndices);
                const data = exportTuningSystem(
                  selectedTuningSystem,
                  firstNote
                );
                const json = JSON.stringify(data, null, 2);
                const blob = new Blob([json], { type: "application/json" });
                const url = URL.createObjectURL(blob);
                const a = document.createElement("a");
                a.href = url;
                a.download = `${selectedTuningSystem.stringify()} starting on ${firstNote}.json`;
                document.body.appendChild(a);
                a.click();
                document.body.removeChild(a);
                URL.revokeObjectURL(url);
              }}
            >
              <FileDownloadIcon style={{ fontSize: 18 }} />
            </button>
          </div>
        )}
      </div>


      {/* TUNING OCTAVES TABLES GRID */}

      <TuningSystemOctaveTables admin={admin} />

      {/* <div className="tuning-system-manager__buttons">
        <button
          className="tuning-system-manager__play-sequence-button"
          disabled={selectedPitchClasses.length === 0}
          onClick={() => {
            const frequencies = selectedPitchClasses.map((pitchClasses) => {
              return parseInt(pitchClasses.frequency) ?? 0;
            });

            playSequence(frequencies);
          }}
        >
          Play Selected Sequence
        </button>
      </div> */}


      {/* COMMENTS AND SOURCES */}
      <div className="tuning-system-manager__comments-sources-container">
        <div className="tuning-system-manager__comments-english">
          <h3>Comments:</h3>
          <div>
            {selectedTuningSystem
              ?.getCommentsEnglish()
              .split("\n")
              .map((line, index) => (
                <span key={index}>
                  {line}
                  <br />
                </span>
              ))}
          </div>
        </div>

        {/* <div className="tuning-system-manager__comments-arabic">
        <h3>تعليقات:</h3>
        {selectedTuningSystem?.getCommentsArabic()}
      </div> */}

        <div className="tuning-system-manager__sources-english">
          <h3>Sources:</h3>
          {[...sourcePageReferences]
            .sort((a, b) => {
              const srcA = sources.find((s) => s.getId() === a.sourceId);
              const srcB = sources.find((s) => s.getId() === b.sourceId);
              const nameA = srcA?.getContributors()[0]?.lastNameEnglish || "";
              const nameB = srcB?.getContributors()[0]?.lastNameEnglish || "";
              return nameA.localeCompare(nameB);
            })
            .map((ref, idx) => {
              const source = sources.find((s) => s.getId() === ref.sourceId);
              return (
                <div key={idx} className="tuning-system-manager__source-item">
                  {source && source.getContributors().length !== 0 && (
                    <span className="">
                      {source.getContributors()[0].lastNameEnglish?.length
                        ? `${
                            source.getContributors()[0]?.lastNameEnglish ?? ""
                          }, ${
                            source
                              .getContributors()[0]
                              ?.firstNameEnglish?.split(" ")
                              .map((w) => w.charAt(0))
                              .join(". ") ?? ""
<<<<<<< HEAD
                          }. (${source.getReleaseDateEnglish() ? source.getReleaseDateEnglish() + "/" : ""}${source.getReleaseDateEnglish() ?? ""}:${
                            ref.page
                          })`
                        : `${source.getTitleEnglish()} (${source.getReleaseDateEnglish() ? source.getReleaseDateEnglish() + "/" : ""}${
                            source.getReleaseDateEnglish() ?? ""
=======
                          }. (${source.getPublicationDateEnglish() ?? ""}${
                            source.getSourceType?.() === "Book" &&
                            "getOriginalPublicationDateEnglish" in source &&
                            source.getOriginalPublicationDateEnglish?.()
                              ? "/" + source.getOriginalPublicationDateEnglish()
                              : ""
                          }:${ref.page})`
                        : `{${source.getPublicationDateEnglish() ?? ""}${
                            source.getSourceType?.() === "Book" &&
                            "getOriginalPublicationDateEnglish" in source &&
                            source.getOriginalPublicationDateEnglish?.()
                              ? "/" + source.getOriginalPublicationDateEnglish()
                              : ""
>>>>>>> 62f6fddf
                          }:${ref.page})`}
                    </span>
                  )}
                </div>
              );
            })}
        </div>

        {/* <div className="tuning-system-manager__sources-arabic">
        <h3>مصادر:</h3>
        {selectedTuningSystem?.getSourceArabic()}
      </div> */}
      </div>

    </div>

    
  );
}<|MERGE_RESOLUTION|>--- conflicted
+++ resolved
@@ -303,15 +303,7 @@
 
   const handleTuningSystemClick = (ts: TuningSystem, noteName: NoteName = "") => {
     setSelectedTuningSystem(ts);
-<<<<<<< HEAD
     handleStartNoteNameChange(noteName, ts.getNoteNames(), ts.getPitchClasses().length);
-=======
-    handleStartNoteNameChange(
-      "",
-      ts.getNoteNames(),
-      ts.getPitchClasses().length
-    );
->>>>>>> 62f6fddf
     clearHangingNotes();
   };
 
@@ -365,13 +357,7 @@
         true
       );
       const updatedList = selectedTuningSystem.isSaved()
-<<<<<<< HEAD
         ? tuningSystems.map((ts) => (ts.getId() === selectedTuningSystem.getId() ? updated : ts))
-=======
-        ? tuningSystems.map((ts) =>
-            ts.getId() === selectedTuningSystem.getId() ? updated : ts
-          )
->>>>>>> 62f6fddf
         : [...tuningSystems, updated];
       updateTuningSystems(updatedList);
       setTuningSystems(updatedList);
@@ -507,12 +493,7 @@
   const haveIndicesChanged = () => {
     return (
       JSON.stringify(originalIndices) !== JSON.stringify(selectedIndices) ||
-<<<<<<< HEAD
       JSON.stringify(selectedTuningSystem?.getReferenceFrequencies()) !== JSON.stringify(referenceFrequencies)
-=======
-      JSON.stringify(selectedTuningSystem?.getReferenceFrequencies()) !==
-        JSON.stringify(referenceFrequencies)
->>>>>>> 62f6fddf
     );
   };
 
@@ -626,15 +607,7 @@
               className="tuning-system-manager__select"
               id="sortOptionSelect"
               value={sortOption}
-<<<<<<< HEAD
               onChange={(e) => setSortOption(e.target.value as "id" | "creatorEnglish" | "year")}
-=======
-              onChange={(e) =>
-                setSortOption(
-                  e.target.value as "id" | "creatorEnglish" | "year"
-                )
-              }
->>>>>>> 62f6fddf
             >
               <option value="id">ID</option>
               <option value="creatorEnglish">Creator (English)</option>
@@ -709,24 +682,11 @@
                 </button>
               )}
               {sourcePageReferences.map((ref, idx) => (
-<<<<<<< HEAD
                 <div key={idx} className="tuning-system-manager__source-select-item">
                   <select
                     className="tuning-system-manager__source-select"
                     value={ref.sourceId}
                     onChange={(e) => updateSourceRefs(idx, { sourceId: e.target.value })}
-=======
-                <div
-                  key={idx}
-                  className="tuning-system-manager__source-select-item"
-                >
-                  <select
-                    className="tuning-system-manager__source-select"
-                    value={ref.sourceId}
-                    onChange={(e) =>
-                      updateSourceRefs(idx, { sourceId: e.target.value })
-                    }
->>>>>>> 62f6fddf
                   >
                     <option value="">Select source</option>
                     {sources.map((s) => (
@@ -740,20 +700,9 @@
                     type="text"
                     value={ref.page}
                     placeholder="Page"
-<<<<<<< HEAD
                     onChange={(e) => updateSourceRefs(idx, { page: e.target.value })}
                   />
                   <button className="jins-manager__source-delete-button" onClick={() => removeSourceRef(idx)}>
-=======
-                    onChange={(e) =>
-                      updateSourceRefs(idx, { page: e.target.value })
-                    }
-                  />
-                  <button
-                    className="jins-manager__source-delete-button"
-                    onClick={() => removeSourceRef(idx)}
-                  >
->>>>>>> 62f6fddf
                     Delete
                   </button>
                 </div>
@@ -834,19 +783,9 @@
                 htmlFor="pitchClassesField"
               >
                 Pitch Classes (one per line){" "}
-<<<<<<< HEAD
                 {detectPitchClassType(tuningSystemPitchClasses.split("\n")) !== "unknown" && (
                   <span className="tuning-system-manager__pitch-class-type">
                     {"// " + detectPitchClassType(tuningSystemPitchClasses.split("\n"))}
-=======
-                {detectPitchClassType(tuningSystemPitchClasses.split("\n")) !==
-                  "unknown" && (
-                  <span className="tuning-system-manager__pitch-class-type">
-                    {"// " +
-                      detectPitchClassType(
-                        tuningSystemPitchClasses.split("\n")
-                      )}
->>>>>>> 62f6fddf
                   </span>
                 )}
               </label>
@@ -902,22 +841,9 @@
             <button
               className="tuning-system-manager__save-button"
               onClick={() => handleSaveTuningSystem()}
-<<<<<<< HEAD
               disabled={!(!haveIndicesChanged() || getFirstNoteName(selectedIndices) === "none")}
             >
               {selectedTuningSystem.isSaved() ? "Save Tuning System Changes" : "Create New Tuning System"}
-=======
-              disabled={
-                !(
-                  !haveIndicesChanged() ||
-                  getFirstNoteName(selectedIndices) === "none"
-                )
-              }
-            >
-              {selectedTuningSystem.isSaved()
-                ? "Save Tuning System Changes"
-                : "Create New Tuning System"}
->>>>>>> 62f6fddf
             </button>
             {selectedTuningSystem && (
               <button
@@ -995,16 +921,10 @@
                   key={index}
                   className={
                     "tuning-system-manager__item " +
-<<<<<<< HEAD
                     (isTuningSystemDisabled(tuningSystem, selectedJinsDetails, selectedMaqamDetails).disabled
                       ? "tuning-system-manager__item_disabled "
                       : "") +
                     (tuningSystem.getId() === selectedTuningSystem?.getId() ? "tuning-system-manager__item_selected " : "")
-=======
-                    (tuningSystem.getId() === selectedTuningSystem?.getId()
-                      ? "tuning-system-manager__item_selected "
-                      : "")
->>>>>>> 62f6fddf
                   }
                   onClick={() => {
                     const { noteName } = isTuningSystemDisabled(tuningSystem, selectedJinsDetails, selectedMaqamDetails);
@@ -1100,13 +1020,7 @@
                       <button
                         className={
                           "tuning-system-manager__starting-note-button " +
-<<<<<<< HEAD
                           (getFirstNoteName(selectedIndices) === startingNote ? "tuning-system-manager__starting-note-button_selected" : "")
-=======
-                          (getFirstNoteName(selectedIndices) === startingNote
-                            ? "tuning-system-manager__starting-note-button_selected"
-                            : "")
->>>>>>> 62f6fddf
                         }
                         onClick={() => handleStartNoteNameChange(startingNote)}
                       >
@@ -1286,13 +1200,6 @@
                               ?.firstNameEnglish?.split(" ")
                               .map((w) => w.charAt(0))
                               .join(". ") ?? ""
-<<<<<<< HEAD
-                          }. (${source.getReleaseDateEnglish() ? source.getReleaseDateEnglish() + "/" : ""}${source.getReleaseDateEnglish() ?? ""}:${
-                            ref.page
-                          })`
-                        : `${source.getTitleEnglish()} (${source.getReleaseDateEnglish() ? source.getReleaseDateEnglish() + "/" : ""}${
-                            source.getReleaseDateEnglish() ?? ""
-=======
                           }. (${source.getPublicationDateEnglish() ?? ""}${
                             source.getSourceType?.() === "Book" &&
                             "getOriginalPublicationDateEnglish" in source &&
@@ -1306,7 +1213,6 @@
                             source.getOriginalPublicationDateEnglish?.()
                               ? "/" + source.getOriginalPublicationDateEnglish()
                               : ""
->>>>>>> 62f6fddf
                           }:${ref.page})`}
                     </span>
                   )}
