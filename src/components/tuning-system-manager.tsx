--- conflicted
+++ resolved
@@ -1008,12 +1008,6 @@
             return (
               <button
                 key={tab.label}
-<<<<<<< HEAD
-                className={"tabs__tab" + (tuningSystemsFilter === tab.label ? " tabs__tab--active" : "")}
-                onClick={() => setTuningSystemsFilter(tab.label)}
-              >
-                {t(tab.labelKey)} <span className="tabs__count">({count})</span>
-=======
                 className={
                   "tuning-system-manager__tab" +
                   (tuningSystemsFilter === tab.label
@@ -1026,7 +1020,6 @@
                 <span className="tuning-system-manager__tab-count">
                   ({count})
                 </span>
->>>>>>> b11f8e19
               </button>
             );
           })}
@@ -1038,12 +1031,6 @@
           <button
             className="carousel__button carousel__button--prev"
             onClick={() => {
-<<<<<<< HEAD
-              const container = document.querySelector(".carousel__list");
-              // In Arabic (RTL) mode many browsers invert the meaning of scrollLeft; to keep UX intuitive,
-              // treat the "prev" button as moving visually right in RTL (positive delta) and left in LTR (negative delta).
-              if (container) container.scrollBy({ left: language === "ar" ? 600 : -600, behavior: "smooth" });
-=======
               const container = document.querySelector(
                 ".tuning-system-manager__list"
               );
@@ -1054,22 +1041,17 @@
                   left: language === "ar" ? 635 : -635,
                   behavior: "smooth",
                 });
->>>>>>> b11f8e19
             }}
           >
             ‹
           </button>
           <div
-<<<<<<< HEAD
-            className="carousel__list"
-=======
             className="tuning-system-manager__list"
             style={{
               gridTemplateColumns: `repeat(${Math.ceil(
                 filteredTuningSystems.length / 3
               )}, minmax(430px, 1fr))`,
             }}
->>>>>>> b11f8e19
           >
             {filteredTuningSystems.length === 0 ? (
               <p>{t("tuningSystem.noSystemsAvailable")}</p>
@@ -1082,9 +1064,6 @@
                 return (
                 <div
                   key={index}
-<<<<<<< HEAD
-                  className={`carousel__item${isSelected ? " carousel__item--selected" : ""}${isSelectable ? " carousel__item--active" : " carousel__item--disabled"}`}
-=======
                   className={
                     "tuning-system-manager__item " +
                     (isTuningSystemDisabled(
@@ -1099,7 +1078,6 @@
                       ? "tuning-system-manager__item_selected "
                       : "")
                   }
->>>>>>> b11f8e19
                   onClick={() => {
                     // Toggle functionality: if clicking the same tuning system, deselect it
                     if (
@@ -1120,18 +1098,6 @@
                     }
                   }}
                 >
-<<<<<<< HEAD
-                  <div>
-                    <span className="carousel__item-name">
-                      {language === "ar" && tuningSystem.getCreatorArabic()
-                        ? `${tuningSystem.getCreatorArabic()} (${tuningSystem.getYear()})`
-                        : `${tuningSystem.getCreatorEnglish()} (${tuningSystem.getYear()})`}
-                    </span>
-                    <span className="carousel__item-name-title">
-                      {language === "ar" && tuningSystem.getTitleArabic() ? tuningSystem.getTitleArabic() : tuningSystem.getTitleEnglish()}
-                    </span>
-                  </div>
-=======
                   <strong className="tuning-system-manager__item-english-creator">
                     {language === "ar" && tuningSystem.getCreatorArabic()
                       ? `${tuningSystem.getCreatorArabic()} (${tuningSystem.getYear()})`
@@ -1142,7 +1108,6 @@
                       ? tuningSystem.getTitleArabic()
                       : tuningSystem.getTitleEnglish()}
                   </strong>
->>>>>>> b11f8e19
                 </div>
                 );
               })
@@ -1151,11 +1116,6 @@
           <button
             className="carousel__button carousel__button--next"
             onClick={() => {
-<<<<<<< HEAD
-              const container = document.querySelector(".carousel__list");
-              // Mirror logic of prev button for RTL so "next" always moves visually left in RTL and right in LTR.
-              if (container) container.scrollBy({ left: language === "ar" ? -600 : 600, behavior: "smooth" });
-=======
               const container = document.querySelector(
                 ".tuning-system-manager__list"
               );
@@ -1165,7 +1125,6 @@
                   left: language === "ar" ? -635 : 635,
                   behavior: "smooth",
                 });
->>>>>>> b11f8e19
             }}
           >
             ›
