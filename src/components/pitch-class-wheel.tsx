--- conflicted
+++ resolved
@@ -31,13 +31,6 @@
     if (isTonic) {
       className = baseClassName + " pitch-class-wheel__cell_tonic";
     }
-<<<<<<< HEAD
-
-=======
-    if (isTonic && isSelected) {
-      className = baseClassName + " pitch-class-wheel__cell_tonic_selected";
-    }
->>>>>>> 5c3f9101
     // Add a special class if this is the tonic of the current selected jins or maqam
     if (isCurrentTonic) {
       className = baseClassName + " pitch-class-wheel__cell_tonic_current";
