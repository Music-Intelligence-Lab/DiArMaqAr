"use client";

import { useEffect } from "react";
import { useAppContext } from "@/contexts/app-context";

export default function KeyboardControls() {
  const { selectedCells, getSelectedCellDetails, noteOn, noteOff, selectedMaqam, getAllCells } = useAppContext();

  // home row + semicolon + apostrophe
<<<<<<< HEAD
  const firstRowKeys = ["q", "w", "e", "r", "t", "y", "u", "i", "o", "p", "["];
  const secondRowKeys = ["a", "s", "d", "f", "g", "h", "j", "k", "l", ";", "'"];

  const descendingNoteNames = selectedMaqam ? selectedMaqam.getDescendingNoteNames() : [];

  const descendingMaqamCellDetails = getAllCells()
    .map((cell) => getSelectedCellDetails(cell))
    .filter((cell) => descendingNoteNames.includes(cell.noteName))
=======
  const keys = ["a","s","d","f","g","h","j","k","l",";","'", "\\"];
>>>>>>> daf81c26

  useEffect(() => {
    const handleKeyDown = (e: KeyboardEvent) => {
      if (e.repeat) return;
<<<<<<< HEAD
      const firstRowIndex = firstRowKeys.indexOf(e.key);
      if (firstRowIndex >= 0 && firstRowIndex < descendingMaqamCellDetails.length) {
        const cell = descendingMaqamCellDetails[firstRowIndex];
        const freq = parseFloat(cell.frequency);
        if (!isNaN(freq)) noteOn(freq);
      }

      const secondRowIndex = secondRowKeys.indexOf(e.key);
      if (secondRowIndex >= 0 && secondRowIndex < selectedCells.length) {
        const cell = selectedCells[secondRowIndex];
=======
      const idx = keys.indexOf(e.key);
      if (idx < 0 || selectedCells.length === 0) return;
      // determine which selected cell and octave shift
      const baseCount = selectedCells.length;
      // only allow upper-octave keys when exactly 8 notes are selected
      if (idx >= baseCount && baseCount !== 8) return;
      const octaveShift = Math.floor(idx / baseCount);
      let cellIndex = idx % baseCount;
      if (octaveShift > 0) {
        // only bump into next scale degree when exactly 8 are selected
        if (baseCount === 8) {
          cellIndex = cellIndex + 1;
        } else {
          cellIndex = cellIndex + 0;
        }
      }
      if (cellIndex >= 0 && cellIndex < baseCount) {
        const cell = selectedCells[cellIndex];
>>>>>>> daf81c26
        const freq = parseFloat(getSelectedCellDetails(cell).frequency);
        if (!isNaN(freq)) {
          // multiply frequency by 2^octaveShift
          noteOn(freq * Math.pow(2, octaveShift));
        }
      }
    };
    const handleKeyUp = (e: KeyboardEvent) => {
<<<<<<< HEAD
      const firstRowIndex = firstRowKeys.indexOf(e.key);
      if (firstRowIndex >= 0 && firstRowIndex < descendingMaqamCellDetails.length) {
        const cell = descendingMaqamCellDetails[firstRowIndex];
        const freq = parseFloat(cell.frequency);
        if (!isNaN(freq)) noteOff(freq);
      }

      const secondRowIndex = secondRowKeys.indexOf(e.key);
      if (secondRowIndex >= 0 && secondRowIndex < selectedCells.length) {
        const cell = selectedCells[secondRowIndex];
=======
      const idx = keys.indexOf(e.key);
      if (idx < 0 || selectedCells.length === 0) return;
      const baseCount = selectedCells.length;
      // only allow upper-octave keys when exactly 8 notes are selected
      if (idx >= baseCount && baseCount !== 8) return;
      const octaveShift = Math.floor(idx / baseCount);
      let cellIndex = idx % baseCount;
      if (octaveShift > 0) {
        // only bump into next scale degree when exactly 8 are selected
        if (baseCount === 8) {
          cellIndex = cellIndex + 1;
        } else {
          cellIndex = cellIndex + 0;
        }
      }
      if (cellIndex >= 0 && cellIndex < baseCount) {
        const cell = selectedCells[cellIndex];
>>>>>>> daf81c26
        const freq = parseFloat(getSelectedCellDetails(cell).frequency);
        if (!isNaN(freq)) {
          noteOff(freq * Math.pow(2, octaveShift));
        }
      }
    };

    window.addEventListener("keydown", handleKeyDown);
    window.addEventListener("keyup", handleKeyUp);
    return () => {
      window.removeEventListener("keydown", handleKeyDown);
      window.removeEventListener("keyup", handleKeyUp);
    };
  }, [selectedCells, getSelectedCellDetails, noteOn, noteOff]);

  return null;
}<|MERGE_RESOLUTION|>--- conflicted
+++ resolved
@@ -7,7 +7,6 @@
   const { selectedCells, getSelectedCellDetails, noteOn, noteOff, selectedMaqam, getAllCells } = useAppContext();
 
   // home row + semicolon + apostrophe
-<<<<<<< HEAD
   const firstRowKeys = ["q", "w", "e", "r", "t", "y", "u", "i", "o", "p", "["];
   const secondRowKeys = ["a", "s", "d", "f", "g", "h", "j", "k", "l", ";", "'"];
 
@@ -15,15 +14,12 @@
 
   const descendingMaqamCellDetails = getAllCells()
     .map((cell) => getSelectedCellDetails(cell))
-    .filter((cell) => descendingNoteNames.includes(cell.noteName))
-=======
-  const keys = ["a","s","d","f","g","h","j","k","l",";","'", "\\"];
->>>>>>> daf81c26
+    .filter((cell) => descendingNoteNames.includes(cell.noteName));
 
   useEffect(() => {
     const handleKeyDown = (e: KeyboardEvent) => {
       if (e.repeat) return;
-<<<<<<< HEAD
+
       const firstRowIndex = firstRowKeys.indexOf(e.key);
       if (firstRowIndex >= 0 && firstRowIndex < descendingMaqamCellDetails.length) {
         const cell = descendingMaqamCellDetails[firstRowIndex];
@@ -32,17 +28,13 @@
       }
 
       const secondRowIndex = secondRowKeys.indexOf(e.key);
-      if (secondRowIndex >= 0 && secondRowIndex < selectedCells.length) {
-        const cell = selectedCells[secondRowIndex];
-=======
-      const idx = keys.indexOf(e.key);
-      if (idx < 0 || selectedCells.length === 0) return;
+      if (secondRowIndex < 0 || selectedCells.length === 0) return;
       // determine which selected cell and octave shift
       const baseCount = selectedCells.length;
       // only allow upper-octave keys when exactly 8 notes are selected
-      if (idx >= baseCount && baseCount !== 8) return;
-      const octaveShift = Math.floor(idx / baseCount);
-      let cellIndex = idx % baseCount;
+      if (secondRowIndex >= baseCount && baseCount !== 8) return;
+      const octaveShift = Math.floor(secondRowIndex / baseCount);
+      let cellIndex = secondRowIndex % baseCount;
       if (octaveShift > 0) {
         // only bump into next scale degree when exactly 8 are selected
         if (baseCount === 8) {
@@ -53,7 +45,6 @@
       }
       if (cellIndex >= 0 && cellIndex < baseCount) {
         const cell = selectedCells[cellIndex];
->>>>>>> daf81c26
         const freq = parseFloat(getSelectedCellDetails(cell).frequency);
         if (!isNaN(freq)) {
           // multiply frequency by 2^octaveShift
@@ -62,7 +53,6 @@
       }
     };
     const handleKeyUp = (e: KeyboardEvent) => {
-<<<<<<< HEAD
       const firstRowIndex = firstRowKeys.indexOf(e.key);
       if (firstRowIndex >= 0 && firstRowIndex < descendingMaqamCellDetails.length) {
         const cell = descendingMaqamCellDetails[firstRowIndex];
@@ -71,16 +61,12 @@
       }
 
       const secondRowIndex = secondRowKeys.indexOf(e.key);
-      if (secondRowIndex >= 0 && secondRowIndex < selectedCells.length) {
-        const cell = selectedCells[secondRowIndex];
-=======
-      const idx = keys.indexOf(e.key);
-      if (idx < 0 || selectedCells.length === 0) return;
+      if (secondRowIndex < 0 || selectedCells.length === 0) return;
       const baseCount = selectedCells.length;
       // only allow upper-octave keys when exactly 8 notes are selected
-      if (idx >= baseCount && baseCount !== 8) return;
-      const octaveShift = Math.floor(idx / baseCount);
-      let cellIndex = idx % baseCount;
+      if (secondRowIndex >= baseCount && baseCount !== 8) return;
+      const octaveShift = Math.floor(secondRowIndex / baseCount);
+      let cellIndex = secondRowIndex % baseCount;
       if (octaveShift > 0) {
         // only bump into next scale degree when exactly 8 are selected
         if (baseCount === 8) {
@@ -91,7 +77,6 @@
       }
       if (cellIndex >= 0 && cellIndex < baseCount) {
         const cell = selectedCells[cellIndex];
->>>>>>> daf81c26
         const freq = parseFloat(getSelectedCellDetails(cell).frequency);
         if (!isNaN(freq)) {
           noteOff(freq * Math.pow(2, octaveShift));
