--- conflicted
+++ resolved
@@ -88,20 +88,11 @@
             <div className="navbar__left-panel-menu-icon">
               <NavigationMenu />
             </div>
-<<<<<<< HEAD
             {process.env.NODE_ENV === "development" && (
               <div className="navbar__left-panel-admin" onClick={() => setShowAdminTabs(!showAdminTabs)}>
                 {showAdminTabs ? "User Mode" : "Admin Mode"}
               </div>
             )}
-=======
-            <div
-              className="navbar__left-panel-admin"
-              onClick={() => setShowAdminTabs(!showAdminTabs)}
-            >
-              {showAdminTabs ? "User Mode" : "Admin Mode"}
-            </div>
->>>>>>> 6a2c957c
           </div>
           <div className="navbar__center-panel">
             <span
