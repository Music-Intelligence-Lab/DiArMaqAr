"use client";

import React, {
  createContext,
  useState,
  useContext,
  ReactNode,
  useEffect,
} from "react";
import { getDynamicArabicName } from "@/functions/dynamicArabicConverter";

/**
 * Supported languages in the application
 */
export type Language = "en" | "ar";

/**
 * Interface for the language context that manages language state and translation functions
 */
interface LanguageContextInterface {
  language: Language; // Current selected language
  setLanguage: (language: Language) => void; // Function to change language
  isRTL: boolean; // Whether current language is right-to-left
  t: (key: string) => string; // Translation function for localized strings
  getDisplayName: (name: string, type: "note" | "jins" | "maqam") => string; // Get localized display name
}

/**
 * React context for managing language state across the application
 */
const LanguageContext = createContext<LanguageContextInterface | undefined>(
  undefined
);

/**
 * Translation dictionaries for English and Arabic
 */
const translations = {
  en: {
    // Navigation Menu
    "nav.home": "Home",
    "nav.tools": "Tools",
    "nav.bibliography": "Bibliography",
    "nav.statistics": "Statistics",
    "nav.documentation": "Documentation",
    "nav.about": "About",
    "nav.credits": "Credits",

    // Navbar Tabs
    "tabs.tuningSystem": "Tanāghīm (tuning systems)",
    "tabs.ajnas": "Ajnās",
    "tabs.maqamat": "Maqāmāt",
    "tabs.suyur": "Suyūr",
    "tabs.intiqalat": "Intiqālāt",

    // Navbar Tooltips
    "tooltip.ajnas": "Please select a tuning system to explore ajnās",
    "tooltip.maqamat": "Please select a tuning system to explore maqāmāt",
    "tooltip.suyur": "Please select a maqām to explore its suyūr",
    "tooltip.intiqalat": "Please select a maqām to explore its intiqālāt",

    // Admin Tabs
    "tabs.tuningSystemAdmin": "Tuning System Admin",
    "tabs.jinsAdmin": "Jins Admin",
    "tabs.maqamAdmin": "Maqam Admin",
    "tabs.sayrAdmin": "Sayr Admin",
    "tabs.patternsAdmin": "Patterns Admin",

    // Settings
    "settings.userMode": "User Mode",
    "settings.adminMode": "Admin Mode",
    "settings.title": "Sound and app settings",
    "settings.pattern": "Pattern",
    "settings.tempo": "Tempo (BPM):",
    "settings.patternSelect": "Pattern Select:",
    "settings.droneOn": "Drone On",
    "settings.droneOff": "Drone Off",
    "settings.liveInput": "Live Input",
    "settings.midiInput": "MIDI Input:",
    "settings.refresh": "Refresh",
    "settings.chooseInput": "– choose an input –",
    "settings.qwerty": "QWERTY",
    "settings.midi": "MIDI",
    "settings.tuningSystem": "Tuning System",
    "settings.jinsOrMaqam": "Jins/Maqām",
    "settings.envelope": "Envelope",
    "settings.volume": "Volume:",
    "settings.droneVolume": "Drone volume:",
    "settings.attack": "Attack (s):",
    "settings.release": "Release (s):",
    "settings.timbre": "Timbre",
    "settings.output": "Output",
    "settings.midiOutput": "MIDI Output:",
    "settings.chooseOutput": "– choose an output –",
    "settings.pitchBendRange": "Pitch Bend Range (semitones):",
    "settings.useMPE": "Use MPE",
    "settings.clearSelections": "Clear Selections",
    "settings.clearHangingNotes": "Clear Hanging Notes",
    "settings.stopAllSounds": "Stop All Sounds",
    "settings.web": "Web",
    "settings.midiMode": "MIDI",
    "settings.waveform": "Waveform:",
    "settings.basic": "Basic",
    "settings.customPeriodic": "Custom Periodic",
    "settings.aperiodic": "Aperiodic",
    "settings.mute": "Mute",
    "settings.waveformMode": "Waveform",
    "settings.resetEnvelope": "Reset Envelope",
    "settings.octaveShift": "Octave Shift",
    "settings.octaveDown": "↓",
    "settings.octaveUp": "↑",
    "settings.reset": "Reset",
    "settings.octaves": "octave(s)",

    // Language selector
    "language.english": "English",
    "language.arabic": "العربية",

    // Jins Manager
    "jins.noAjnasAvailable": "No ajnas available.",
    "jins.transpositions": "Transpositions",
    "jins.createNewJins": "Create New Jins",
    "jins.enterNewJinsName": "Enter new jins name",
    "jins.save": "Save",
    "jins.delete": "Delete",
    "jins.clear": "Clear",
    "jins.addSource": "Add Source",
    "jins.selectSource": "Select source",
    "jins.page": "Page",
    "jins.commentsEnglish": "Comments (English)",
    "jins.commentsArabic": "Comments (Arabic)",

    // Jins Transpositions
    "jins.analysis": "Taḥlīl (analysis)",
    "jins.centsTolerance": "Cents Tolerance",
    "jins.darajatAlIstiqrar": "Darajat al-Istiqrār al-Taqlīdīya (conventional tonic/finalis)",
<<<<<<< HEAD
    "jins.selectLoadToKeyboard": "Select & Load",
=======
    "jins.selectLoadToKeyboard": "Select & Load to Keyboard",
>>>>>>> b11f8e19
    "jins.playJins": "Play jins",
    "jins.export": "Export",
    "jins.copyTable": "Copy Table",
    "jins.showDetails": "Show Details",
    "jins.hideDetails": "Hide Details",
    "jins.noteNames": "Note Names",
    "jins.abjadName": "Abjad Name",
    "jins.englishName": "English Name",
    "jins.fraction": "Fraction",
    "jins.cents": "Cents",
    "jins.centsFromZero": "Cents from 0",
    "jins.centsDeviation": "+/- 12-EDO",
    "jins.decimalRatio": "Decimal Ratio",
    "jins.stringLength": "String Length",
    "jins.fretDivision": "Fret Division",
    "jins.midiNote": "MIDI Note",
    "jins.frequency": "Freq (Hz)",
    "jins.play": "Play",
    "jins.staffNotation": "Staff Notation",
    "jins.comments": "Comments",
    "jins.sources": "Sources",
    "jins.transpositionsTitle": "Taṣāwīr (transpositions)",
    "jins.all": "All Ajnas",

    // Value types
    "valueType.fraction": "Fraction",
    "valueType.cents": "Cents",
    "valueType.decimalRatio": "Decimal Ratio",
    "valueType.stringLength": "String Length",
    "valueType.fretDivision": "Fret Division",

    // Filter labels
    "filter.pitchClass": "Pitch Class",
    "filter.abjadName": "Abjad Name",
    "filter.englishName": "English Name",
    "filter.fraction": "Fraction",
    "filter.cents": "Cents",
    "filter.centsFromZero": "Cents from 0",
    "filter.decimalRatio": "Decimal Ratio",
    "filter.stringLength": "String Length",
    "filter.fretDivision": "Fret Division",
    "filter.midiNote": "MIDI Note",
    "filter.frequency": "Frequency",
    "filter.staffNotation": "Staff Notation",
    "filter.centsDeviation": "Cents Deviation",

    // Maqam Manager
    "maqam.transpositions": "Transpositions",
    "maqam.createNewMaqam": "Create New Maqam",
    "maqam.enterMaqamName": "Enter maqam name",
    "maqam.saveName": "Save Name",
    "maqam.saveAscending": "Save Ascending",
    "maqam.saveDescending": "Save Descending",
    "maqam.delete": "Delete",
    "maqam.clear": "Clear",
    "maqam.addSource": "Add Source",
    "maqam.selectSource": "Select source",
    "maqam.page": "Page",
    "maqam.commentsEnglish": "Comments (English)",
    "maqam.commentsArabic": "Comments (Arabic)",

    // Maqam Transpositions
    "maqam.analysis": "Taḥlīl (analysis)",
    "maqam.centsTolerance": "Cents Tolerance",
    "maqam.darajatAlIstiqrar": "Darajat al-Istiqrār al-Taqlīdīya (conventional tonic/finalis)",
<<<<<<< HEAD
    "maqam.selectLoadToKeyboard": "Select & Load",
=======
    "maqam.selectLoadToKeyboard": "Select & Load to Keyboard",
>>>>>>> b11f8e19
    "maqam.ascendingDescending": "Asc > Desc",
    "maqam.ascending": "Ascending",
    "maqam.descending": "Descending",
    "maqam.export": "Export",
    "maqam.copyTable": "Copy Table",
    "maqam.showDetails": "Show Details",
    "maqam.hideDetails": "Hide Details",
    "maqam.scaleDegrees": "Scale Degree",
    "maqam.noteNames": "Note Names",
    "maqam.abjadName": "Abjad Name",
    "maqam.englishName": "English Name",
    "maqam.fraction": "Fraction",
    "maqam.cents": "Cents",
    "maqam.centsFromZero": "Cents from 0",
    "maqam.centsDeviation": "+/- 12-EDO",
    "maqam.decimalRatio": "Decimal Ratio",
    "maqam.stringLength": "String Length",
    "maqam.fretDivision": "Fret Division",
    "maqam.midiNote": "MIDI Note",
    "maqam.frequency": "Freq (Hz)",
    "maqam.play": "Play",
    "maqam.ajnas": "Ajnas",
    "maqam.staffNotation": "Staff Notation",
    "maqam.comments": "Comments",
    "maqam.sources": "Sources",
    "maqam.transpositionsTitle": "Taṣāwīr (transpositions)",
    "maqam.all": "All Maqamat",
    "maqam.groupByJins": "Group by Jins",
    "maqam.groupByStartingNote": "Group by Starting Note",
    "maqam.noJins": "no jins",

    // Tuning System Manager
    "tuningSystem.all": "All Tuning Systems",
    "tuningSystem.8th10thCentury": "8th–10th c. CE",
    "tuningSystem.11th15thCentury": "11th–15th c. CE",
    "tuningSystem.16th19thCentury": "16th–19th c. CE",
    "tuningSystem.20th21stCentury": "20th–21st c. CE",
    "tuningSystem.selectOrCreate": "Select Tuning System or Create New:",
    "tuningSystem.createNew": "-- Create New System --",
    "tuningSystem.none": "-- None --",
    "tuningSystem.sortBy": "Sort By:",
    "tuningSystem.id": "ID",
    "tuningSystem.creator": "Creator (English)",
    "tuningSystem.year": "Year",
    "tuningSystem.titleEnglish": "Title (English)",
    "tuningSystem.titleArabic": "Title (Arabic)",
    "tuningSystem.creatorEnglish": "Creator (English)",
    "tuningSystem.creatorArabic": "Creator (Arabic)",
    "tuningSystem.commentsEnglish": "Comments (English)",
    "tuningSystem.commentsArabic": "Comments (Arabic)",
    "tuningSystem.addSource": "Add Source",
    "tuningSystem.selectSource": "Select source",
    "tuningSystem.page": "Page",
    "tuningSystem.delete": "Delete",
    "tuningSystem.pitchClasses": "Pitch Classes (one per line)",
    "tuningSystem.stringLength": "String Length",
    "tuningSystem.defaultReferenceFrequency": "Default Reference Frequency",
    "tuningSystem.save": "Save Tuning System Changes",
    "tuningSystem.create": "Create New Tuning System",
    "tuningSystem.deleteTuningSystem": "Delete Tuning System",
    "tuningSystem.startingNoteName": "Starting Note Name:",
    "tuningSystem.frequency": "Frequency (Hz):",
    "tuningSystem.saveNoteConfiguration": "Save Note Name Configuration",
    "tuningSystem.deleteNoteConfiguration": "Delete Note Name Configuration",
    "tuningSystem.export": "Export:",
    "tuningSystem.comments": "Comments:",
    "tuningSystem.sources": "Sources:",
    "tuningSystem.noSystemsAvailable": "No tuning systems available.",
    "tuningSystem.unsaved": "unsaved",

    // Tuning System Octave Tables
    "octave.title": "Dīwān (octave)",
    "octave.cascadeEnabled": "Cascade Enabled",
    "octave.cascadeDisabled": "Cascade Disabled",
    "octave.pitchClass": "Pitch Class",
    "octave.noteNames": "Note Name",
    "octave.abjadName": "Abjad Name",
    "octave.englishName": "English Name",
    "octave.fractionRatio": "Fraction Ratio",
    "octave.cents": "Cents",
    "octave.centsDeviation": "+/- 12-EDO",
    "octave.decimalRatio": "Decimal Ratio",
    "octave.stringLength": "String Length",
    "octave.fretDivision": "Fret Division",
    "octave.midiNote": "Midi Note",
    "octave.frequency": "Freq (Hz)",
    "octave.play": "Play",
    "octave.select": "Select",
    "octave.staffNotation": "Staff Notation",
    "octave.copyTable": "Copy Table",
    "octave.none": "(none)",

    // Selected Pitch Classes Transpositions
    "analysis.title": "Taḥlīl (analysis)",
    "analysis.centsTolerance": "Cents Tolerance",
    "analysis.playSelectedPitchClasses": "Play Selections",
    "analysis.noteNames": "Note Names",
    "analysis.abjadName": "Abjad Name",
    "analysis.englishName": "English Name",
    "analysis.fraction": "fraction",
    "analysis.cents": "Cents",
    "analysis.centsFromZero": "Cents from 0",
    "analysis.centsDeviation": "+/- 12-EDO",
    "analysis.decimalRatio": "Decimal Ratio",
    "analysis.stringLength": "String Length",
    "analysis.fretDivision": "Fret Division",
    "analysis.midiNote": "MIDI Note",
    "analysis.frequency": "Freq (Hz)",
    "analysis.play": "Play",

    // Modulations
    "modulations.expand": "Expand",
    "modulations.collapse": "Collapse",
    "modulations.ajnasModulations": "ajnās modulations",
    "modulations.maqamatModulations": "maqāmāt modulations",
    "modulations.deleteHop": "Delete Hop",
    "modulations.tonic": "Tonic",
    "modulations.third": "Third",
    "modulations.thirdAlternative": "Third (alternative)",
    "modulations.fourth": "Fourth",
    "modulations.fifth": "Fifth",
    "modulations.sixthIfNoThird": "Sixth (if no Third)",
    "modulations.sixthAscending": "Sixth (ascending)",
    "modulations.sixthDescending": "Sixth (descending)",
    "modulations.octaveShift": "Octave Shift (-1)",

    // Sayr Manager
    "sayr.selectOrCreate": "Select Sayr or Create New:",
    "sayr.newSayr": "-- New Sayr --",
    "sayr.noSuyurAvailable": "No suyūr available.",
    "sayr.noSource": "No Source",
    "sayr.source": "Source",
    "sayr.selectSource": "Select source",
    "sayr.page": "Page",
    "sayr.commentsEnglish": "Comments (English)",
    "sayr.commentsArabic": "Comments (Arabic)",
    "sayr.commentsOnSayr": "Comments on Sayr of",
    "sayr.stops": "Stops",
    "sayr.addStop": "+ Add Stop",
    "sayr.note": "note",
    "sayr.jins": "jins",
    "sayr.maqam": "maqam",
    "sayr.direction": "direction",
    "sayr.none": "(none)",
    "sayr.noDirection": "(no direction)",
    "sayr.ascending": "ascending",
    "sayr.descending": "descending",
    "sayr.ascend": "ascend",
    "sayr.descend": "descend",
    "sayr.ascendTo": "ascend to",
    "sayr.descendTo": "descend to",
    "sayr.delete": "Delete",
    "sayr.updateSayr": "Update Sayr",
    "sayr.saveSayr": "Save Sayr",
    "sayr.deleteSayr": "Delete Sayr",
    "sayr.definiteArticle": " al-",
    "sayr.transpositionWarning":
      "Some notes in this sayr could not be transposed due to tuning system limitations.",
  },
  ar: {
    // Navigation Menu
    "nav.home": "الرئيسية",
    "nav.tools": "الأدوات",
    "nav.bibliography": "المراجع",
    "nav.analytics": "التحليلات",
    "nav.documentation": "التوثيق",
    "nav.about": "حول المنصة",
    "nav.credits": "صفحة الإعتمادات",

    // Navbar Tabs
    "tabs.tuningSystem": "تناغيم",
    "tabs.ajnas": "أجناس",
    "tabs.maqamat": "مقامات",
    "tabs.suyur": "سيور",
    "tabs.intiqalat": "إنتقالات",

    // Navbar Tooltips
    "tooltip.ajnas": "يرجى اختيار نظام تنغيم أولاً لاستكشاف الأجناس الموسيقية",
    "tooltip.maqamat": "يرجى اختيار نظام تنغيم أولاً لاستكشاف المقامات الموسيقية",
    "tooltip.suyur": "يرجى اختيار مقام أولاً لاستكشاف السيور اللحنية الخاصة به",
    "tooltip.intiqalat": "يرجى اختيار مقام أولاً لاستكشاف الإنتقالات المقامية الخاصة به",

    // Admin Tabs
    "tabs.tuningSystemAdmin": "إدارة نظام التنغيم",
    "tabs.jinsAdmin": "إدارة الجنس",
    "tabs.maqamAdmin": "إدارة المقام",
    "tabs.sayrAdmin": "إدارة السَير",
    "tabs.patternsAdmin": "إدارة الأنماط",

    // Settings
    "settings.userMode": "وضع المستخدم",
    "settings.adminMode": "وضع الإدارة",
    "settings.title": "إعدادات الصوت والتطبيق",
    "settings.pattern": "نمط",
    "settings.tempo": "السرعة (نبضة/دقيقة):",
    "settings.patternSelect": "اختيار النمط:",
    "settings.droneOn": "تفعيل الدرون",
    "settings.droneOff": "إيقاف الدرون",
    "settings.liveInput": "إدخال مباشر",
    "settings.midiInput": "مدخل ميدي:",
    "settings.refresh": "تحديث",
    "settings.chooseInput": "– اختر مدخلاً –",
    "settings.qwerty": "كيبورد",
    "settings.midi": "ميدي",
    "settings.tuningSystem": "نظام التنغيم",
    "settings.jinsOrMaqam": "جنس/مقام",
    "settings.envelope": "مُغلّف الصوت",
    "settings.volume": "الصوت:",
    "settings.droneVolume": "مستوى صوت الدرون:",
    "settings.attack": "البداية (ثانية):",
    "settings.release": "النهاية (ثانية):",
    "settings.timbre": "اللون الصوتي",
    "settings.output": "الإخراج",
    "settings.midiOutput": "مخرج ميدي:",
    "settings.chooseOutput": "– اختر مخرجاً –",
    "settings.pitchBendRange": "نطاق التحكم بالطبقة (نصف نغمة):",
    "settings.useMPE": "استخدام MPE",
    "settings.clearSelections": "مسح التحديدات",
    "settings.clearHangingNotes": "مسح النغمات العالقة",
    "settings.stopAllSounds": "إيقاف جميع الأصوات",
    "settings.web": "ويب",
    "settings.midiMode": "ميدي",
    "settings.waveform": "شكل الموجة:",
    "settings.basic": "أساسي",
    "settings.customPeriodic": "دوري مخصص",
    "settings.aperiodic": "غير دوري",
    "settings.mute": "كتم الصوت",
    "settings.waveformMode": "شكل الموجة",
    "settings.resetEnvelope": "إعادة تعيين المُغلّف",
    "settings.octaveShift": "إزاحة الأوكتاف",
    "settings.octaveDown": "↓",
    "settings.octaveUp": "↑",
    "settings.reset": "إعادة",
    "settings.octaves": "أوكتاف",

    // Language selector
    "language.english": "English",
    "language.arabic": "العربية",

    // Jins Manager (Arabic translations)
    "jins.noAjnasAvailable": "لا توجد أجناس متاحة",
    "jins.transpositions": "تصاوير",
    "jins.createNewJins": "إنشاء جنس جديد",
    "jins.enterNewJinsName": "أدخل اسم الجنس الجديد",
    "jins.save": "حفظ",
    "jins.delete": "حذف",
    "jins.clear": "مسح",
    "jins.addSource": "إضافة مصدر",
    "jins.selectSource": "اختر مصدراً",
    "jins.page": "صفحة",
    "jins.commentsEnglish": "تعليقات (إنجليزية)",
    "jins.commentsArabic": "تعليقات (عربية)",

    // Jins Transpositions (Arabic translations)
    "jins.analysis": "تحليل",
    "jins.centsTolerance": "تساهل السنت",
    "jins.darajatAlIstiqrar": "درجة استقرار المقام",
    "jins.selectLoadToKeyboard": "اختر وحمّل على لوحة المفاتيح",
    "jins.playJins": "استمعوا للجنس",
    "jins.export": "تصدير",
    "jins.copyTable": "نسخ الجدول",
    "jins.showDetails": "إظهار التفاصيل",
    "jins.hideDetails": "إخفاء التفاصيل",
    "jins.noteNames": "أسماء النغمات",
    "jins.abjadName": "الإسم الأبجدي",
    "jins.englishName": "الإسم الإنجليزي",
    "jins.fraction": "النسبة",
    "jins.cents": "سنت",
    "jins.centsFromZero": "سنت من الصفر",
    "jins.centsDeviation": "الإنحراف",
    "jins.decimalRatio": "النسبة العشرية",
    "jins.stringLength": "طول الوتر",
    "jins.fretDivision": "تقسيم الوتر",
    "jins.midiNote": "نوطة ميدي",
    "jins.frequency": "التردد",
    "jins.play": "استماع",
    "jins.staffNotation": "تدوين",
    "jins.comments": "تعليقات",
    "jins.sources": "مصادر",
    "jins.transpositionsTitle": "تصوير",
    "jins.all": "جميع الأجناس",

    // Value types (Arabic translations)
    "valueType.fraction": "النسبة",
    "valueType.cents": "سنت",
    "valueType.decimalRatio": "النسبة العشرية",
    "valueType.stringLength": "طول الوتر",
    "valueType.fretDivision": "تقسيم الوتر",

    // Filter labels (Arabic)
    "filter.pitchClass": "فئة النغمة",
    "filter.abjadName": "الإسم الأبجدي",
    "filter.englishName": "الإسم الإنجليزي",
    "filter.fraction": "النسبة",
    "filter.cents": "سنت",
    "filter.centsFromZero": "سنت من الصفر",
    "filter.decimalRatio": "النسبة العشرية",
    "filter.stringLength": "طول الوتر",
    "filter.fretDivision": "تقسيم الوتر",
    "filter.midiNote": "نوطة ميدي",
    "filter.frequency": "التردد",
    "filter.staffNotation": "تدوين",
    "filter.centsDeviation": "انحراف السنت",

    // Maqam Manager (Arabic translations)
    "maqam.transpositions": "تصاوير",
    "maqam.createNewMaqam": "إنشاء مقام جديد",
    "maqam.enterMaqamName": "أدخل اسم المقام",
    "maqam.saveName": "حفظ الإسم",
    "maqam.saveAscending": "حفظ الصعود",
    "maqam.saveDescending": "حفظ العبوط",
    "maqam.delete": "حذف",
    "maqam.clear": "مسح",
    "maqam.addSource": "إضافة مصدر",
    "maqam.selectSource": "اختر مصدراً",
    "maqam.page": "صفحة",
    "maqam.commentsEnglish": "تعليقات (إنجليزية)",
    "maqam.commentsArabic": "تعليقات (عربية)",

    // Maqam Transpositions (Arabic translations)
    "maqam.analysis": "تحليل",
    "maqam.centsTolerance": "تساهل السنت",
    "maqam.darajatAlIstiqrar": "درجة الاستقرار التقليدية",
    "maqam.selectLoadToKeyboard": "اختر وحمّل على لوحة المفاتيح",
    "maqam.ascendingDescending": "صعوداً > هبوطاً",
    "maqam.ascending": "صعوداً",
    "maqam.descending": "هبوطاً",
    "maqam.export": "تصدير",
    "maqam.copyTable": "نسخ الجدول",
    "maqam.showDetails": "إظهار التفاصيل",
    "maqam.hideDetails": "إخفاء التفاصيل",
    "maqam.scaleDegrees": "درجة المقام",
    "maqam.noteNames": "أسماء النغمات",
    "maqam.abjadName": "الإسم الأبجدي",
    "maqam.englishName": "الإسم الإنجليزي",
    "maqam.fraction": "النسبة",
    "maqam.cents": "سنت",
    "maqam.centsFromZero": "سنت من الصفر",
    "maqam.centsDeviation": "الإنحراف",
    "maqam.decimalRatio": "النسبة العشرية",
    "maqam.stringLength": "طول الوتر",
    "maqam.fretDivision": "تقسيم الوتر",
    "maqam.midiNote": "نوطة ميدي",
    "maqam.frequency": "التردد",
    "maqam.play": "استماع",
    "maqam.ajnas": "أجناس",
    "maqam.staffNotation": "تدوين",
    "maqam.comments": "تعليقات",
    "maqam.sources": "مصادر",
    "maqam.transpositionsTitle": "تصوير",
    "maqam.all": "جميع المقامات",
    "maqam.groupByJins": "تجميع بالأجناس",
    "maqam.groupByStartingNote": "تجميع بالنغمة الأولى",
    "maqam.noJins": "بلا جنس",

    // Tuning System Manager (Arabic translations)
    "tuningSystem.all": "جميع التناغيم",
    "tuningSystem.8th10thCentury": "القرن 8-10 م.",
    "tuningSystem.11th15thCentury": "القرن 11-15 م.",
    "tuningSystem.16th19thCentury": "القرن 16-19 م.",
    "tuningSystem.20th21stCentury": "القرن 20-21 م.",
    "tuningSystem.selectOrCreate": "اختر نظام التنغيم أو أنشئ جديداً:",
    "tuningSystem.createNew": "-- إنشاء نظام جديد --",
    "tuningSystem.none": "-- لا شيء --",
    "tuningSystem.sortBy": "ترتيب حسب:",
    "tuningSystem.id": "المعرف",
    "tuningSystem.creator": "المؤلف (إنجليزي)",
    "tuningSystem.year": "السنة",
    "tuningSystem.titleEnglish": "العنوان (إنجليزي)",
    "tuningSystem.titleArabic": "العنوان (عربي)",
    "tuningSystem.creatorEnglish": "المؤلف (إنجليزي)",
    "tuningSystem.creatorArabic": "المؤلف (عربي)",
    "tuningSystem.commentsEnglish": "تعليقات (إنجليزية)",
    "tuningSystem.commentsArabic": "تعليقات (عربية)",
    "tuningSystem.addSource": "إضافة مصدر",
    "tuningSystem.selectSource": "اختر مصدراً",
    "tuningSystem.page": "صفحة",
    "tuningSystem.delete": "حذف",
    "tuningSystem.pitchClasses": "فئات النغمات (واحدة في كل سطر)",
    "tuningSystem.stringLength": "طول الوتر",
    "tuningSystem.defaultReferenceFrequency": "التردد المرجع الافتراضي",
    "tuningSystem.save": "حفظ تعديلات نظام التنغيم",
    "tuningSystem.create": "إنشاء نظام تنغيم جديد",
    "tuningSystem.deleteTuningSystem": "حذف نظام التنغيم",
    "tuningSystem.startingNoteName": "اسم اول نغمة في بنية التنغيم:",
    "tuningSystem.frequency": "الالتردد (هرتز):",
    "tuningSystem.saveNoteConfiguration": "حفظ إعداد أسماء النغمات",
    "tuningSystem.deleteNoteConfiguration": "حذف إعداد أسماء النغمات",
    "tuningSystem.export": "تصدير:",
    "tuningSystem.comments": "تعليقات:",
    "tuningSystem.sources": "مصادر:",
    "tuningSystem.noSystemsAvailable": "لا توجد أنظمة تنغيم متاحة.",
    "tuningSystem.unsaved": "غير محفوظ",

    // Tuning System Octave Tables (Arabic translations)
    "octave.title": "الديوان (أوكتاف)",
    "octave.cascadeEnabled": "التتالي مُفعَّل",
    "octave.cascadeDisabled": "التتالي مُعطَّل",
    "octave.pitchClass": "فئة النغمة",
    "octave.noteNames": "أسماء النغمات",
    "octave.abjadName": "الإسم الأبجدي",
    "octave.englishName": "الإسم الإنجليزي",
    "octave.fractionRatio": "النسبة",
    "octave.cents": "سنت",
    "octave.centsDeviation": "الإنحراف",
    "octave.decimalRatio": "النسبة العشرية",
    "octave.stringLength": "طول الوتر",
    "octave.fretDivision": "تقسيم الوتر",
    "octave.midiNote": "نوطة ميدي",
    "octave.frequency": "التردد",
    "octave.play": "استماع",
    "octave.select": "اختيار",
    "octave.staffNotation": "تدوين",
    "octave.copyTable": "نسخ الجدول",
    "octave.none": "(لا شيء)",

    // Selected Pitch Classes Transpositions (Arabic translations)
    "analysis.title": "تحليل",
    "analysis.centsTolerance": "تساهل السنت",
    "analysis.playSelectedPitchClasses": "استمعوا للنغمات المختارة",
    "analysis.noteNames": "أسماء النغمات",
    "analysis.abjadName": "الإسم الأبجدي",
    "analysis.englishName": "الإسم الإنجليزي",
    "analysis.fraction": "النسبة",
    "analysis.cents": "سنت",
    "analysis.centsFromZero": "سنت من الصفر",
    "analysis.centsDeviation": "الإنحراف",
    "analysis.decimalRatio": "النسبة العشرية",
    "analysis.stringLength": "طول الوتر",
    "analysis.fretDivision": "تقسيم الوتر",
    "analysis.midiNote": "نوطة ميدي",
    "analysis.frequency": "التردد (هرتز)",
    "analysis.play": "استماع",

    // Modulations (Arabic translations)
    "modulations.expand": "توسيع",
    "modulations.collapse": "طي",
    "modulations.ajnasModulations": "إنتقالات الأجناس",
    "modulations.maqamatModulations": "إنتقالات المقامات",
    "modulations.deleteHop": "حذف القفزة",
    "modulations.tonic": "القرار",
    "modulations.third": "الثالثة",
    "modulations.thirdAlternative": "الثالثة (البديلة)",
    "modulations.fourth": "الرابعة",
    "modulations.fifth": "الخامسة",
    "modulations.sixthIfNoThird": "السادسة (إذا لم توجد ثالثة)",
    "modulations.sixthAscending": "السادسة (صعوداًة)",
    "modulations.sixthDescending": "السادسة (هبوطاًة)",
    "modulations.octaveShift": "إزاحة الأوكتاف (-١)",

    // Sayr Manager (Arabic translations)
    "sayr.selectOrCreate": "اختر السير أو أنشئ جديداً:",
    "sayr.newSayr": "-- سير جديد --",
    "sayr.noSuyurAvailable": "لا توجد سيور متاحة.",
    "sayr.noSource": "لا يوجد مصدر",
    "sayr.source": "المصدر",
    "sayr.selectSource": "اختر مصدراً",
    "sayr.page": "صفحة",
    "sayr.commentsEnglish": "تعليقات (إنجليزية)",
    "sayr.commentsArabic": "تعليقات (عربية)",
    "sayr.commentsOnSayr": "تعليقات على سير",
    "sayr.stops": "وقفات",
    "sayr.addStop": "+ إضافة وقفة",
    "sayr.note": "نغمة",
    "sayr.jins": "جنس",
    "sayr.maqam": "مقام",
    "sayr.direction": "اتجاه",
    "sayr.none": "(لا شيء)",
    "sayr.noDirection": "(لا يوجد اتجاه)",
    "sayr.ascending": "صعوداً",
    "sayr.descending": "هبوطاً",
    "sayr.ascend": "صعود",
    "sayr.descend": "هبوط",
    "sayr.ascendTo": "صعود إلى",
    "sayr.descendTo": "هبوط إلى",
    "sayr.delete": "حذف",
    "sayr.updateSayr": "تحديث السير",
    "sayr.saveSayr": "حفظ السير",
    "sayr.deleteSayr": "حذف السير",
    "sayr.definiteArticle": " ال",
    "sayr.transpositionWarning":
      "لا يمكن نقل بعض النغمات في هذا السير بسبب قيود نظام الضبط.",
  },
};

/**
 * Provider component that wraps the app and provides language context to all child components
 * Manages language state, localStorage persistence, and document direction
 */
export function LanguageContextProvider({ children }: { children: ReactNode }) {
  const [language, setLanguageState] = useState<Language>("en");

  /**
   * Load saved language from localStorage on component mount
   */
  useEffect(() => {
    const savedLanguage = localStorage.getItem(
      "maqam-network-language"
    ) as Language;
    if (savedLanguage && (savedLanguage === "en" || savedLanguage === "ar")) {
      setLanguageState(savedLanguage);
    }
  }, []);

  /**
   * Sets the language and persists it to localStorage
   * Also updates document direction and language attributes
   */
  const setLanguage = (newLanguage: Language) => {
    setLanguageState(newLanguage);
    localStorage.setItem("maqam-network-language", newLanguage);

    // Update document direction
    document.documentElement.dir = newLanguage === "ar" ? "rtl" : "ltr";
    document.documentElement.lang = newLanguage === "ar" ? "ar" : "en";

    // Force a re-render by adding a class to trigger CSS changes
    document.body.className = document.body.className.replace(
      /\b(ltr|rtl)\b/g,
      ""
    );
    document.body.classList.add(newLanguage === "ar" ? "rtl" : "ltr");
  };

  /**
   * Set initial document direction and language on component mount
   */
  useEffect(() => {
    document.documentElement.dir = language === "ar" ? "rtl" : "ltr";
    document.documentElement.lang = language === "ar" ? "ar" : "en";

    // Also set body class for additional CSS targeting
    document.body.className = document.body.className.replace(
      /\b(ltr|rtl)\b/g,
      ""
    );
    document.body.classList.add(language === "ar" ? "rtl" : "ltr");
  }, [language]);

  const isRTL = language === "ar";

  /**
   * Translation function that returns localized string for a given key
   */
  const t = (key: string): string => {
    return (
      translations[language][
        key as keyof (typeof translations)[typeof language]
      ] || key
    );
  };

  /**
   * Gets the appropriate display name based on current language
   * For Arabic, uses dynamic Arabic name conversion; for English, returns transliterated name
   */
  const getDisplayName = (
    name: string,
    type: "note" | "jins" | "maqam"
  ): string => {
    if (language === "ar") {
      return getDynamicArabicName(name, type);
    }
    return name; // Return transliterated name for English
  };

  return (
    <LanguageContext.Provider
      value={{
        language,
        setLanguage,
        isRTL,
        t,
        getDisplayName,
      }}
    >
      {children}
    </LanguageContext.Provider>
  );
}

/**
 * Custom hook to access the language context
 * Must be used within a LanguageContextProvider
 */
export default function useLanguageContext() {
  const context = useContext(LanguageContext);
  if (!context) {
    throw new Error(
      "useLanguageContext must be used within a LanguageContextProvider"
    );
  }
  return context;
}<|MERGE_RESOLUTION|>--- conflicted
+++ resolved
@@ -134,11 +134,7 @@
     "jins.analysis": "Taḥlīl (analysis)",
     "jins.centsTolerance": "Cents Tolerance",
     "jins.darajatAlIstiqrar": "Darajat al-Istiqrār al-Taqlīdīya (conventional tonic/finalis)",
-<<<<<<< HEAD
-    "jins.selectLoadToKeyboard": "Select & Load",
-=======
     "jins.selectLoadToKeyboard": "Select & Load to Keyboard",
->>>>>>> b11f8e19
     "jins.playJins": "Play jins",
     "jins.export": "Export",
     "jins.copyTable": "Copy Table",
@@ -204,11 +200,7 @@
     "maqam.analysis": "Taḥlīl (analysis)",
     "maqam.centsTolerance": "Cents Tolerance",
     "maqam.darajatAlIstiqrar": "Darajat al-Istiqrār al-Taqlīdīya (conventional tonic/finalis)",
-<<<<<<< HEAD
-    "maqam.selectLoadToKeyboard": "Select & Load",
-=======
     "maqam.selectLoadToKeyboard": "Select & Load to Keyboard",
->>>>>>> b11f8e19
     "maqam.ascendingDescending": "Asc > Desc",
     "maqam.ascending": "Ascending",
     "maqam.descending": "Descending",
